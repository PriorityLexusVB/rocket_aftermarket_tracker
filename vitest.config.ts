--- conflicted
+++ resolved
@@ -1,32 +1,27 @@
-import { defineConfig } from 'vitest/config'
-
-export default defineConfig({
-  resolve: {
-    alias: {
-      '@': '/src',
-    },
-  },
-  test: {
-    // Use a browser-like environment for DOM and window/navigator references
-    environment: 'jsdom',
-    // Run only core unit tests for fast, stable CI; Playwright E2E runs via `pnpm e2e`
-<<<<<<< HEAD
-    include: ['src/tests/dealService.*.test.js', 'src/tests/dealForm.*.test.jsx'],
-    exclude: ['e2e/**', 'tests/e2e/**', 'playwright/**', 'node_modules/**', 'dist/**'],
-=======
-    include: [
-      'src/tests/dealService.*.test.js',
-      'src/tests/dealForm.*.test.jsx',
-    ],
-    exclude: [
-      'e2e/**',
-      'tests/e2e/**',
-      'playwright/**',
-      'node_modules/**',
-      'dist/**',
-    ],
->>>>>>> 1f4d674d
-    setupFiles: ['src/tests/setup.ts'],
-    reporters: 'default',
-  },
-})
+import { defineConfig } from 'vitest/config'
+
+export default defineConfig({
+  resolve: {
+    alias: {
+      '@': '/src',
+    },
+  },
+  test: {
+    // Use a browser-like environment for DOM and window/navigator references
+    environment: 'jsdom',
+    // Run only core unit tests for fast, stable CI; Playwright E2E runs via `pnpm e2e`
+    include: [
+      'src/tests/dealService.*.test.js',
+      'src/tests/dealForm.*.test.jsx',
+    ],
+    exclude: [
+      'e2e/**',
+      'tests/e2e/**',
+      'playwright/**',
+      'node_modules/**',
+      'dist/**',
+    ],
+    setupFiles: ['src/tests/setup.ts'],
+    reporters: 'default',
+  },
+})