--- conflicted
+++ resolved
@@ -5,10 +5,7 @@
 
 test.describe('Snapshot View (Currently Active Appointments)', () => {
   test('snapshot view loads successfully', async ({ page }) => {
-<<<<<<< HEAD
-=======
     // Collect console errors BEFORE navigating
->>>>>>> 6acdf03f
     const errors: string[] = []
     page.on('console', (msg) => {
       if (msg.type() === 'error') {
@@ -35,12 +32,8 @@
         !err.includes('404') &&
         !err.includes('status of 400') &&
         !err.includes('status of 422') &&
-<<<<<<< HEAD
         !err.includes('status of 403') &&
         !err.includes('Failed to load resource')
-=======
-        !err.includes('status of 403')
->>>>>>> 6acdf03f
     )
 
     expect(criticalErrors).toEqual([])
