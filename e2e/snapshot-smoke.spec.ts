--- conflicted
+++ resolved
@@ -30,13 +30,9 @@
         !err.includes('favicon') &&
         !err.includes('ResizeObserver') &&
         !err.includes('404') &&
-<<<<<<< HEAD
-        !err.includes('Failed to load resource')  // Allow transient resource failures
-=======
         !err.includes('status of 400') &&
         !err.includes('status of 422') &&
         !err.includes('status of 403')
->>>>>>> e8e1d941
     )
 
     expect(criticalErrors).toEqual([])
