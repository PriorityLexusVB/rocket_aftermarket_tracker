import { test, expect, type Page } from '@playwright/test'

// This test is lightweight and resilient: it creates a pending job via Deal form,
// then visits Active Appointments, switches filter to include pending/unassigned,
// and (if present) uses the Assign Jobs quick panel to set it to scheduled.

const missingAuthEnv = !process.env.E2E_EMAIL || !process.env.E2E_PASSWORD

async function waitForEditOpen(page: Page) {
  return Promise.race([
    page.waitForURL(/\/deals\/[A-Za-z0-9-]+\/edit(\?.*)?$/, { timeout: 30_000 }).then(() => 'url'),
    page
      .getByRole('heading', { name: /edit deal/i })
      .waitFor({ state: 'visible', timeout: 30_000 })
      .then(() => 'modal'),
  ])
}

async function goToLineItems(page: Page) {
  const nextBtn = page.getByTestId('next-to-line-items-btn')
  if (await nextBtn.isVisible().catch(() => false)) {
    await nextBtn.click()
  }

  const saveBtn = page.getByTestId('save-deal-btn')
  await expect(saveBtn).toBeVisible()
  return saveBtn
}

async function fillSchedulingDate(page: Page, idx = 0) {
  const dateScheduled = page.getByTestId(`date-scheduled-${idx}`)
  if (await dateScheduled.isVisible().catch(() => false)) {
    const tomorrow = new Date(Date.now() + 24 * 60 * 60 * 1000)
    await dateScheduled.fill(tomorrow.toISOString().slice(0, 10))
    return true
  }

  const promisedDate = page.getByTestId(`promised-date-${idx}`)
  if (await promisedDate.isVisible().catch(() => false)) {
    const tomorrow = new Date(Date.now() + 24 * 60 * 60 * 1000)
    await promisedDate.fill(tomorrow.toISOString().slice(0, 10))
    return true
  }

  return false
}

async function fillSchedulingTime(page: Page, idx = 0) {
  const startCandidates = [
    page.getByTestId(`scheduled-start-time-${idx}`),
    page.getByTestId(`start-time-${idx}`),
  ]
  const endCandidates = [
    page.getByTestId(`scheduled-end-time-${idx}`),
    page.getByTestId(`end-time-${idx}`),
  ]

  for (const start of startCandidates) {
    if (await start.isVisible().catch(() => false)) {
      await start.fill('09:00')
      break
    }
  }

  for (const end of endCandidates) {
    if (await end.isVisible().catch(() => false)) {
      await end.fill('10:00')
      break
    }
  }
}

async function setLineItemVendor(page: Page, idx = 0) {
  const offsite = page.getByTestId(`is-off-site-${idx}`)
  if (await offsite.isVisible().catch(() => false)) {
    await offsite.setChecked(true)
  }

  const vendorSelect = page.getByTestId(`line-vendor-${idx}`)
  if (await vendorSelect.isVisible().catch(() => false)) {
    // Clear vendor to avoid vendor scheduling constraint
    await vendorSelect.selectOption({ value: '' })
    return true
  }
  return false
}

test.describe('Scheduling via Active Appointments (quick assign)', () => {
  test.skip(missingAuthEnv, 'E2E auth env not set')

  test('new pending job appears in Unassigned and can be assigned (scheduled)', async ({
    page,
  }) => {
    const unique = Date.now()
    const title = `E2E Schedule ${unique}`

    // Create a minimal deal
    await page.goto('/deals/new')
    const descriptionInput = page.getByTestId('description-input')
    await expect(descriptionInput).toBeVisible()
    await descriptionInput.fill(title)

    const vendor = page.getByTestId('vendor-select')
    if (await vendor.isVisible().catch(() => false)) {
      await vendor.selectOption({ value: '' }).catch(async () => vendor.selectOption({ index: 0 }))
    }

    const product = page.getByTestId('product-select-0')
    await product.selectOption({ index: 1 })

<<<<<<< HEAD
    const save = page.getByTestId('save-deal-btn')
    await expect(save).toBeEnabled()
    await save.click()

    // Wait for the save to complete and redirect to edit page
    // Increased timeout for slower CI environments
    await page.waitForURL(/\/deals\/[A-Za-z0-9-]+\/edit(\?.*)?$/, { timeout: 30_000 })
=======
    // If V2 step gating is present, move to line-items step now
    const nextBtn = page.getByTestId('next-to-line-items-btn')
    if (await nextBtn.isVisible().catch(() => false)) {
      await expect(nextBtn).toBeEnabled({ timeout: 10_000 })
      await nextBtn.click()
    }

    const save = await goToLineItems(page)

    // Avoid vendor scheduling constraint: clear vendor, disable scheduling, provide reason
    await setLineItemVendor(page, 0)

    const requiresScheduling = page.getByTestId('requires-scheduling-0')
    if (await requiresScheduling.isVisible().catch(() => false)) {
      await requiresScheduling.setChecked(false)
    }

    const noScheduleReason = page.getByTestId('no-schedule-reason-0')
    if (await noScheduleReason.isVisible().catch(() => false)) {
      await noScheduleReason.fill('E2E no schedule required')
    }

    // If date/time fields are present anyway, fill them defensively
    const dateFilled = await fillSchedulingDate(page, 0)
    if (dateFilled) {
      await fillSchedulingTime(page, 0)
    }
    await save.click()

    const awaitSaveResult = async () =>
      Promise.race([
        waitForEditOpen(page).then(() => 'navigated'),
        page
          .getByTestId('save-error')
          .waitFor({ state: 'visible', timeout: 30_000 })
          .then(() => 'error'),
      ]).catch(() => 'timeout')

    let saveResult = await awaitSaveResult()

    if (saveResult === 'error') {
      const msg = (
        await page
          .getByTestId('save-error')
          .textContent()
          .catch(() => 'unknown error')
      )?.trim()

      if (msg?.toLowerCase().includes('vendor jobs must have scheduled dates')) {
        // Retry once with explicit scheduling on and refreshed date/time
        const requiresSchedulingInput = page.getByTestId('requires-scheduling-0')
        if (await requiresSchedulingInput.isVisible().catch(() => false)) {
          await requiresSchedulingInput.setChecked(true)
        }

        const retryDateFilled = await fillSchedulingDate(page, 0)
        if (!retryDateFilled) {
          throw new Error('Retry failed: scheduling date field not available')
        }

        await fillSchedulingTime(page, 0)
        await save.click()
        saveResult = await awaitSaveResult()
      } else {
        throw new Error(`Deal save failed: ${msg}`)
      }
    }

    if (saveResult !== 'navigated') {
      const msg = (
        await page
          .getByTestId('save-error')
          .textContent()
          .catch(() => 'unknown error')
      )?.trim()
      throw new Error(`Deal creation did not navigate (result=${saveResult}) message=${msg}`)
    }
>>>>>>> e8e1d941

    // Go to Active Appointments
    await page.goto('/currently-active-appointments')

    // If Assign Jobs panel is available, attempt assignment; otherwise pass
    const assignBtn = page.getByRole('button', { name: /assign jobs/i })
    if (await assignBtn.isVisible().catch(() => false)) {
      await assignBtn.click()

      const jobRow = page.getByText(title, { exact: false })
      if (await jobRow.isVisible().catch(() => false)) {
        const staffSelect = jobRow.locator('select').first()
        await staffSelect.selectOption({ index: 1 })

        const rowAssign = jobRow.getByRole('button', { name: /assign/i }).first()
        await rowAssign.click()

        const closeBtn = page.getByRole('button', { name: /close/i }).first()
        if (await closeBtn.isVisible().catch(() => false)) {
          await closeBtn.click()
        }

        await expect(page.getByText(title).first()).toBeVisible()
        await expect(page.getByText(/scheduled/i).first()).toBeVisible()
      }
    }
  })
})<|MERGE_RESOLUTION|>--- conflicted
+++ resolved
@@ -108,15 +108,6 @@
     const product = page.getByTestId('product-select-0')
     await product.selectOption({ index: 1 })
 
-<<<<<<< HEAD
-    const save = page.getByTestId('save-deal-btn')
-    await expect(save).toBeEnabled()
-    await save.click()
-
-    // Wait for the save to complete and redirect to edit page
-    // Increased timeout for slower CI environments
-    await page.waitForURL(/\/deals\/[A-Za-z0-9-]+\/edit(\?.*)?$/, { timeout: 30_000 })
-=======
     // If V2 step gating is present, move to line-items step now
     const nextBtn = page.getByTestId('next-to-line-items-btn')
     if (await nextBtn.isVisible().catch(() => false)) {
@@ -194,7 +185,6 @@
       )?.trim()
       throw new Error(`Deal creation did not navigate (result=${saveResult}) message=${msg}`)
     }
->>>>>>> e8e1d941
 
     // Go to Active Appointments
     await page.goto('/currently-active-appointments')
