These instructions apply to all agents working in this repo.

## Operating mode (never skip)

1. Read-only audit first: identify drift, risks, and quick wins.
2. Plan: list files to touch + exact verification commands.
3. Implement smallest diff possible (PR-sized).
4. Verify after every change; stop and fix if any command fails.

## Non-breaking rules

- Do not rename public APIs/routes without compatibility.
- Do not change database/RLS behavior without explicitly listing impacts.
- Prefer additive migrations; avoid destructive schema changes.

## Verification defaults (use repo scripts if they exist)

- pnpm install
- pnpm lint (if present)
- pnpm test (if present)
- pnpm run typecheck (if present)
- pnpm build (if present)

---

# Aftermarket Tracker — Runtime Debug Policy (DevTools MCP)

When a user message indicates a runtime/browser issue, you MUST use browser evidence before proposing code changes.

Trigger words (any): error, failed, 4xx/5xx, 401, 403, 409, CORS, cookie, blank screen, UI overlap, stale list, didn't save, console, network, request.

## Evidence-first workflow (MANDATORY)
<<<<<<< HEAD
1) If chrome-devtools tools are available:
=======

1. If chrome-devtools tools are available:
>>>>>>> e66aea98
   - list_pages → set_active_page (pick the app tab)
   - take_screenshot
   - list_console_messages (summarize actionable only)
   - list_network_requests (last 60–80)
   - For top 1–3 failures (>= 400): pull full request/response (headers + body + response body)
<<<<<<< HEAD
2) Decide lane and smallest fix:
=======
2. Decide lane and smallest fix:
>>>>>>> e66aea98
   - Network/API mismatch → exact payload/headers to change
   - Auth/RLS → exact token/cookie/claim mismatch
   - UI/state desync → correlate mutation vs refresh/list call (cache/optimistic update)
   - CORS/cookies → preflight/cookie attributes and required headers
<<<<<<< HEAD
3) Output format (always):
=======
3. Output format (always):
>>>>>>> e66aea98
   - Root cause (bullets)
   - Smallest fix (exact file + minimal diff)
   - Proof step (how to retest)

## Security
<<<<<<< HEAD
=======

>>>>>>> e66aea98
DevTools remote debugging exposes full control of the attached browser instance.

- Do **not** attach DevTools / MCP to production browsers or profiles that handle real users or sensitive data.
- Use a dedicated, non-sensitive Chrome profile for debugging (no saved passwords, tokens, banking, email, or admin sessions).
- Assume all network activity from that profile (requests, headers, bodies, responses, cookies) is visible via the MCP interface and may be logged by tooling.
- Never reuse an existing personal or production profile for debugging; create a fresh profile and delete it when you are done.
- If an issue involves sensitive data, reproduce it in a sanitized test environment with scrubbed fixtures instead of real user data.<|MERGE_RESOLUTION|>--- conflicted
+++ resolved
@@ -30,40 +30,25 @@
 Trigger words (any): error, failed, 4xx/5xx, 401, 403, 409, CORS, cookie, blank screen, UI overlap, stale list, didn't save, console, network, request.
 
 ## Evidence-first workflow (MANDATORY)
-<<<<<<< HEAD
-1) If chrome-devtools tools are available:
-=======
 
 1. If chrome-devtools tools are available:
->>>>>>> e66aea98
    - list_pages → set_active_page (pick the app tab)
    - take_screenshot
    - list_console_messages (summarize actionable only)
    - list_network_requests (last 60–80)
    - For top 1–3 failures (>= 400): pull full request/response (headers + body + response body)
-<<<<<<< HEAD
-2) Decide lane and smallest fix:
-=======
 2. Decide lane and smallest fix:
->>>>>>> e66aea98
    - Network/API mismatch → exact payload/headers to change
    - Auth/RLS → exact token/cookie/claim mismatch
    - UI/state desync → correlate mutation vs refresh/list call (cache/optimistic update)
    - CORS/cookies → preflight/cookie attributes and required headers
-<<<<<<< HEAD
-3) Output format (always):
-=======
 3. Output format (always):
->>>>>>> e66aea98
    - Root cause (bullets)
    - Smallest fix (exact file + minimal diff)
    - Proof step (how to retest)
 
 ## Security
-<<<<<<< HEAD
-=======
 
->>>>>>> e66aea98
 DevTools remote debugging exposes full control of the attached browser instance.
 
 - Do **not** attach DevTools / MCP to production browsers or profiles that handle real users or sensitive data.
