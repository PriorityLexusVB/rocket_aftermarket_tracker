// src/tests/dealService.loanerToggle.test.jsx
import React from 'react'
import { describe, it, expect, beforeEach, vi } from 'vitest'
import { render, screen, fireEvent, waitFor } from '@testing-library/react'
import { BrowserRouter } from 'react-router-dom'
import DealForm from '../pages/deals/DealForm'

// Mock the services and contexts
vi.mock('../services/dropdownService', () => ({
  getVendors: vi.fn(() => Promise.resolve([{ id: 'v1', value: 'v1', label: 'Vendor 1' }])),
  getProducts: vi.fn(() =>
    Promise.resolve([{ id: 'p1', value: 'p1', label: 'Product 1', unit_price: 100 }])
  ),
  getSalesConsultants: vi.fn(() => Promise.resolve([{ id: 'u1', value: 'u1', label: 'Sales 1' }])),
  getFinanceManagers: vi.fn(() => Promise.resolve([{ id: 'u2', value: 'u2', label: 'Finance 1' }])),
  getDeliveryCoordinators: vi.fn(() =>
    Promise.resolve([{ id: 'u3', value: 'u3', label: 'Delivery 1' }])
  ),
  getUserProfiles: vi.fn(() => Promise.resolve([])),
}))

vi.mock('../services/tenantService', () => ({
  listVendorsByOrg: vi.fn(() => Promise.resolve([])),
  listProductsByOrg: vi.fn(() => Promise.resolve([])),
  listStaffByOrg: vi.fn(() => Promise.resolve([])),
}))

vi.mock('../hooks/useTenant', () => ({
  default: vi.fn(() => ({ orgId: null })),
}))

vi.mock('../hooks/useLogger', () => ({
  useLogger: vi.fn(() => ({
    logFormSubmission: vi.fn(),
    logError: vi.fn(),
  })),
}))

vi.mock('../components/ui/ToastProvider', () => ({
  useToast: vi.fn(() => ({
    success: vi.fn(),
    error: vi.fn(),
  })),
}))

// Mock the service import
vi.mock('../services/dealService.js', () => ({
  default: {
    createDeal: vi.fn(),
    updateDeal: vi.fn(),
  },
}))

describe('DealForm Loaner Toggle', () => {
  const renderForm = (props = {}) => {
    return render(
      <BrowserRouter>
        <DealForm mode="create" onCancel={vi.fn()} {...props} />
      </BrowserRouter>
    )
  }

  beforeEach(() => {
    vi.clearAllMocks()
  })

  it('renders loaner checkbox', async () => {
    const { container } = renderForm()

    await waitFor(() => {
      // Use container to scope query and avoid duplicates
      const dealForm = container.querySelector('[data-testid="deal-form"]')
      const checkbox = dealForm?.querySelector('[data-testid="loaner-checkbox"]')
      expect(checkbox).toBeDefined()
      expect(checkbox).toHaveProperty('type', 'checkbox')
    })
  })

  it('renders loaner section disabled when checkbox is unchecked', async () => {
    const { container } = renderForm()

    await waitFor(() => {
      const dealForm = container.querySelector('[data-testid="deal-form"]')
      const checkbox = dealForm?.querySelector('[data-testid="loaner-checkbox"]')
      expect(checkbox.checked).toBe(false)
    })

<<<<<<< HEAD
    // Loaner section wrapper should exist, fields exist but are disabled
    const dealForm = container.querySelector('[data-testid="deal-form"]')
    const loanerSection = dealForm?.querySelector('[data-testid="loaner-section"]')
    expect(loanerSection).toBeDefined()
    const loanerInput = dealForm?.querySelector('[data-testid="loaner-number-input"]')
    expect(loanerInput).toBeTruthy()
    expect(loanerInput.disabled).toBe(true)
=======
    const dealForm = container.querySelector('[data-testid="deal-form"]')
    const loanerSection = dealForm?.querySelector('[data-testid="loaner-section"]')
    expect(loanerSection).toBeDefined()
    expect(loanerSection?.getAttribute('aria-disabled')).toBe('true')
    expect(dealForm?.querySelector('[data-testid="loaner-number-input"]')).toBeDisabled()
>>>>>>> aef7f91a
  })

  it('shows loaner section when checkbox is checked', async () => {
    const { container } = renderForm()

    await waitFor(() => {
      const dealForm = container.querySelector('[data-testid="deal-form"]')
      const checkbox = dealForm?.querySelector('[data-testid="loaner-checkbox"]')
      fireEvent.click(checkbox)
    })

    // Loaner section should now be enabled
    await waitFor(() => {
      const dealForm = container.querySelector('[data-testid="deal-form"]')
      const loanerSection = dealForm?.querySelector('[data-testid="loaner-section"]')
      expect(loanerSection).toBeDefined()
      expect(loanerSection?.getAttribute('aria-disabled')).toBe('false')
    })

    // Check that loaner fields are present
    const dealForm = container.querySelector('[data-testid="deal-form"]')
    const loanerNumberInput = dealForm?.querySelector('[data-testid="loaner-number-input"]')
    const loanerEtaInput = dealForm?.querySelector('[data-testid="loaner-eta-input"]')
    const loanerNotesInput = dealForm?.querySelector('[data-testid="loaner-notes-input"]')

    expect(loanerNumberInput).toBeDefined()
    expect(loanerEtaInput).toBeDefined()
    expect(loanerNotesInput).toBeDefined()
  })

  it('toggles loaner section enabled state', async () => {
    const { container } = renderForm()

    await waitFor(() => {
      const dealForm = container.querySelector('[data-testid="deal-form"]')
      const checkbox = dealForm?.querySelector('[data-testid="loaner-checkbox"]')
      expect(checkbox).toBeDefined()
    })

    const dealForm = container.querySelector('[data-testid="deal-form"]')
    const checkbox = dealForm?.querySelector('[data-testid="loaner-checkbox"]')

<<<<<<< HEAD
    // Initially unchecked - loaner fields exist but disabled (wrapper exists)
    expect(checkbox.checked).toBe(false)
    expect(dealForm?.querySelector('[data-testid="loaner-section"]')).toBeDefined()
    const initialInput = dealForm?.querySelector('[data-testid="loaner-number-input"]')
    expect(initialInput).toBeTruthy()
    expect(initialInput.disabled).toBe(true)

    // Check it - loaner fields become enabled
    fireEvent.click(checkbox)
    await waitFor(() => {
      const loanerInput = dealForm?.querySelector('[data-testid="loaner-number-input"]')
      expect(loanerInput.disabled).toBe(false)
    })

    // Uncheck it - loaner fields become disabled again (wrapper remains)
    fireEvent.click(checkbox)
    await waitFor(() => {
      const loanerInput = dealForm?.querySelector('[data-testid="loaner-number-input"]')
      expect(loanerInput.disabled).toBe(true)
=======
    // Initially unchecked - section disabled
    expect(checkbox.checked).toBe(false)
    const initialSection = dealForm?.querySelector('[data-testid="loaner-section"]')
    expect(initialSection?.getAttribute('aria-disabled')).toBe('true')
    expect(dealForm?.querySelector('[data-testid="loaner-number-input"]')).toBeDisabled()

    // Check it - section becomes enabled
    fireEvent.click(checkbox)
    await waitFor(() => {
      const loanerSection = dealForm?.querySelector('[data-testid="loaner-section"]')
      expect(loanerSection?.getAttribute('aria-disabled')).toBe('false')
      expect(dealForm?.querySelector('[data-testid="loaner-number-input"]')).not.toBeDisabled()
    })

    // Uncheck it - section remains rendered but disabled
    fireEvent.click(checkbox)
    await waitFor(() => {
      const loanerSection = dealForm?.querySelector('[data-testid="loaner-section"]')
      expect(loanerSection?.getAttribute('aria-disabled')).toBe('true')
      expect(dealForm?.querySelector('[data-testid="loaner-number-input"]')).toBeDisabled()
>>>>>>> aef7f91a
    })
  })

  it('renders with loaner section visible when initial has loaner data', async () => {
    const initialWithLoaner = {
      customer_needs_loaner: true,
      loanerForm: {
        loaner_number: 'L-1234',
        eta_return_date: '2024-12-01',
        notes: 'Test notes',
      },
    }

    const { container } = renderForm({ initial: initialWithLoaner })

    await waitFor(() => {
      const dealForm = container.querySelector('[data-testid="deal-form"]')
      const checkbox = dealForm?.querySelector('[data-testid="loaner-checkbox"]')
      expect(checkbox.checked).toBe(true)
    })

    // Loaner section should be visible within the deal form
    const dealForm = container.querySelector('[data-testid="deal-form"]')
    const loanerSection = dealForm?.querySelector('[data-testid="loaner-section"]')
    expect(loanerSection).toBeDefined()

    // Check that values are populated
    const loanerNumberInput = dealForm?.querySelector('[data-testid="loaner-number-input"]')
    expect(loanerNumberInput.value).toBe('L-1234')
  })

  it('renders line items section with proper grid', async () => {
    const { container } = renderForm()

    await waitFor(() => {
      const dealForm = container.querySelector('[data-testid="deal-form"]')
      const lineItemsSection = dealForm?.querySelector('[data-testid="line-items-section"]')
      expect(lineItemsSection).toBeDefined()
    })

    // Check for add button
    const dealForm = container.querySelector('[data-testid="deal-form"]')
    const addButton = dealForm?.querySelector('[data-testid="add-line-item-btn"]')
    expect(addButton).toBeDefined()

    // Should have at least one line item by default
    const lineItem0 = dealForm?.querySelector('[data-testid="line-0"]')
    expect(lineItem0).toBeDefined()

    // Check for product select
    const productSelect = dealForm?.querySelector('[data-testid="product-select-0"]')
    expect(productSelect).toBeDefined()

    // Check for unit price input
    const unitPriceInput = dealForm?.querySelector('[data-testid="unit-price-input-0"]')
    expect(unitPriceInput).toBeDefined()

    // Check for scheduling controls
    const requiresSchedulingCheckbox = dealForm?.querySelector(
      '[data-testid="requires-scheduling-0"]'
    )
    expect(requiresSchedulingCheckbox).toBeDefined()
  })

  it('adds a new line item when add button is clicked', async () => {
    const { container } = renderForm()

    await waitFor(() => {
      const dealForm = container.querySelector('[data-testid="deal-form"]')
      const addButton = dealForm?.querySelector('[data-testid="add-line-item-btn"]')
      expect(addButton).toBeDefined()
    })

    const dealForm = container.querySelector('[data-testid="deal-form"]')
    const addButton = dealForm?.querySelector('[data-testid="add-line-item-btn"]')

    // Should have 1 line item initially
    expect(dealForm?.querySelector('[data-testid="line-0"]')).toBeDefined()
    expect(dealForm?.querySelector('[data-testid="line-1"]')).toBeNull()

    // Click add button
    fireEvent.click(addButton)

    // Should now have 2 line items
    await waitFor(() => {
      expect(dealForm?.querySelector('[data-testid="line-1"]')).toBeDefined()
    })
  })

  it('preserves line item field order and labels', async () => {
    const { container } = renderForm()

    await waitFor(() => {
      const dealForm = container.querySelector('[data-testid="deal-form"]')
      const lineItem0 = dealForm?.querySelector('[data-testid="line-0"]')
      expect(lineItem0).toBeDefined()
    })

    const dealForm = container.querySelector('[data-testid="deal-form"]')
    // Check that all expected fields are present in order
    const productSelect = dealForm?.querySelector('[data-testid="product-select-0"]')
    const unitPriceInput = dealForm?.querySelector('[data-testid="unit-price-input-0"]')
    const promisedDateInput = dealForm?.querySelector('[data-testid="promised-date-0"]')
    const requiresSchedulingCheckbox = dealForm?.querySelector(
      '[data-testid="requires-scheduling-0"]'
    )

    expect(productSelect).toBeDefined()
    expect(unitPriceInput).toBeDefined()
    expect(promisedDateInput).toBeDefined()
    expect(requiresSchedulingCheckbox).toBeDefined()

    // Check for On-Site/Off-Site radio buttons
    const onsiteRadio = dealForm?.querySelector('[data-testid="onsite-radio-0"]')
    const offsiteRadio = dealForm?.querySelector('[data-testid="offsite-radio-0"]')

    expect(onsiteRadio).toBeDefined()
    expect(offsiteRadio).toBeDefined()
  })
})<|MERGE_RESOLUTION|>--- conflicted
+++ resolved
@@ -85,21 +85,11 @@
       expect(checkbox.checked).toBe(false)
     })
 
-<<<<<<< HEAD
-    // Loaner section wrapper should exist, fields exist but are disabled
-    const dealForm = container.querySelector('[data-testid="deal-form"]')
-    const loanerSection = dealForm?.querySelector('[data-testid="loaner-section"]')
-    expect(loanerSection).toBeDefined()
-    const loanerInput = dealForm?.querySelector('[data-testid="loaner-number-input"]')
-    expect(loanerInput).toBeTruthy()
-    expect(loanerInput.disabled).toBe(true)
-=======
     const dealForm = container.querySelector('[data-testid="deal-form"]')
     const loanerSection = dealForm?.querySelector('[data-testid="loaner-section"]')
     expect(loanerSection).toBeDefined()
     expect(loanerSection?.getAttribute('aria-disabled')).toBe('true')
     expect(dealForm?.querySelector('[data-testid="loaner-number-input"]')).toBeDisabled()
->>>>>>> aef7f91a
   })
 
   it('shows loaner section when checkbox is checked', async () => {
@@ -142,27 +132,6 @@
     const dealForm = container.querySelector('[data-testid="deal-form"]')
     const checkbox = dealForm?.querySelector('[data-testid="loaner-checkbox"]')
 
-<<<<<<< HEAD
-    // Initially unchecked - loaner fields exist but disabled (wrapper exists)
-    expect(checkbox.checked).toBe(false)
-    expect(dealForm?.querySelector('[data-testid="loaner-section"]')).toBeDefined()
-    const initialInput = dealForm?.querySelector('[data-testid="loaner-number-input"]')
-    expect(initialInput).toBeTruthy()
-    expect(initialInput.disabled).toBe(true)
-
-    // Check it - loaner fields become enabled
-    fireEvent.click(checkbox)
-    await waitFor(() => {
-      const loanerInput = dealForm?.querySelector('[data-testid="loaner-number-input"]')
-      expect(loanerInput.disabled).toBe(false)
-    })
-
-    // Uncheck it - loaner fields become disabled again (wrapper remains)
-    fireEvent.click(checkbox)
-    await waitFor(() => {
-      const loanerInput = dealForm?.querySelector('[data-testid="loaner-number-input"]')
-      expect(loanerInput.disabled).toBe(true)
-=======
     // Initially unchecked - section disabled
     expect(checkbox.checked).toBe(false)
     const initialSection = dealForm?.querySelector('[data-testid="loaner-section"]')
@@ -183,7 +152,6 @@
       const loanerSection = dealForm?.querySelector('[data-testid="loaner-section"]')
       expect(loanerSection?.getAttribute('aria-disabled')).toBe('true')
       expect(dealForm?.querySelector('[data-testid="loaner-number-input"]')).toBeDisabled()
->>>>>>> aef7f91a
     })
   })
 
