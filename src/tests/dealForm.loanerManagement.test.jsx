--- conflicted
+++ resolved
@@ -2,25 +2,51 @@
  * @vitest-environment jsdom
  */
 import React from 'react'
-import { render, screen, fireEvent, waitFor } from '@testing-library/react'
+import { render, screen, fireEvent } from '@testing-library/react'
 import { vi, describe, it, expect, beforeEach } from 'vitest'
 import { BrowserRouter } from 'react-router-dom'
 import DealForm from '../pages/deals/DealForm'
 
 // DealForm loads dropdown data on mount; mock these to make tests deterministic.
 vi.mock('../services/dropdownService', () => ({
-  getVendors: vi.fn(async () => []),
-  getProducts: vi.fn(async () => []),
-  getSalesConsultants: vi.fn(async () => []),
-  getFinanceManagers: vi.fn(async () => []),
-  getDeliveryCoordinators: vi.fn(async () => []),
-  getUserProfiles: vi.fn(async () => []),
+  getVendors: vi.fn(() => Promise.resolve([])),
+  getProducts: vi.fn(() => Promise.resolve([])),
+  getSalesConsultants: vi.fn(() => Promise.resolve([])),
+  getFinanceManagers: vi.fn(() => Promise.resolve([])),
+  getDeliveryCoordinators: vi.fn(() => Promise.resolve([])),
+  getUserProfiles: vi.fn(() => Promise.resolve([])),
 }))
 
 vi.mock('../services/tenantService', () => ({
-  listVendorsByOrg: vi.fn(async () => []),
-  listProductsByOrg: vi.fn(async () => []),
-  listStaffByOrg: vi.fn(async () => []),
+  listVendorsByOrg: vi.fn(() => Promise.resolve([])),
+  listProductsByOrg: vi.fn(() => Promise.resolve([])),
+  listStaffByOrg: vi.fn(() => Promise.resolve([])),
+}))
+
+vi.mock('../hooks/useTenant', () => ({
+  default: vi.fn(() => ({ orgId: 'test-org-123' })),
+}))
+
+vi.mock('../hooks/useLogger', () => ({
+  useLogger: vi.fn(() => ({
+    logFormSubmission: vi.fn(),
+    logError: vi.fn(),
+  })),
+}))
+
+vi.mock('../components/ui/ToastProvider', () => ({
+  useToast: vi.fn(() => ({
+    success: vi.fn(),
+    error: vi.fn(),
+  })),
+}))
+
+vi.mock('../components/common/UnsavedChangesGuard', () => ({
+  default: () => null,
+}))
+
+vi.mock('../config/ui', () => ({
+  UI_FLAGS: {},
 }))
 
 // Mock the navigate function
@@ -40,57 +66,6 @@
   writable: true,
 })
 
-<<<<<<< HEAD
-// Mock dropdown services
-vi.mock('../services/dropdownService', () => ({
-  getVendors: vi.fn(() => Promise.resolve([])),
-  getProducts: vi.fn(() => Promise.resolve([])),
-  getSalesConsultants: vi.fn(() => Promise.resolve([])),
-  getFinanceManagers: vi.fn(() => Promise.resolve([])),
-  getDeliveryCoordinators: vi.fn(() => Promise.resolve([])),
-  getUserProfiles: vi.fn(() => Promise.resolve([])),
-}))
-
-// Mock tenant service
-vi.mock('../services/tenantService', () => ({
-  listVendorsByOrg: vi.fn(() => Promise.resolve([])),
-  listProductsByOrg: vi.fn(() => Promise.resolve([])),
-  listStaffByOrg: vi.fn(() => Promise.resolve([])),
-}))
-
-// Mock useTenant hook
-vi.mock('../hooks/useTenant', () => ({
-  default: vi.fn(() => ({ orgId: 'test-org-123' })),
-}))
-
-// Mock useLogger hook
-vi.mock('../hooks/useLogger', () => ({
-  useLogger: vi.fn(() => ({
-    logFormSubmission: vi.fn(),
-    logError: vi.fn(),
-  })),
-}))
-
-// Mock ToastProvider
-vi.mock('../components/ui/ToastProvider', () => ({
-  useToast: vi.fn(() => ({
-    success: vi.fn(),
-    error: vi.fn(),
-  })),
-}))
-
-// Mock UnsavedChangesGuard
-vi.mock('../components/common/UnsavedChangesGuard', () => ({
-  default: () => null,
-}))
-
-// Mock UI config
-vi.mock('../config/ui', () => ({
-  UI_FLAGS: {},
-}))
-
-=======
->>>>>>> 09d93001
 describe('DealForm Loaner Management Integration', () => {
   beforeEach(() => {
     vi.clearAllMocks()
@@ -107,11 +82,7 @@
   it('shows Manage Loaners button when customer needs loaner', async () => {
     renderDealForm()
 
-<<<<<<< HEAD
     // Wait for component to load
-=======
-    // Find and check the loaner checkbox
->>>>>>> 09d93001
     const loanerCheckbox = await screen.findByTestId('loaner-checkbox')
     fireEvent.click(loanerCheckbox)
 
@@ -128,11 +99,7 @@
 
     renderDealForm()
 
-<<<<<<< HEAD
     // Wait for component to load
-=======
-    // Enable loaner section
->>>>>>> 09d93001
     const loanerCheckbox = await screen.findByTestId('loaner-checkbox')
     fireEvent.click(loanerCheckbox)
 
@@ -149,11 +116,7 @@
 
     renderDealForm()
 
-<<<<<<< HEAD
     // Wait for component to load
-=======
-    // Enable loaner section
->>>>>>> 09d93001
     const loanerCheckbox = await screen.findByTestId('loaner-checkbox')
     fireEvent.click(loanerCheckbox)
 
@@ -168,11 +131,7 @@
   it('shows loaner number input with status checking', async () => {
     renderDealForm()
 
-<<<<<<< HEAD
     // Wait for component to load
-=======
-    // Enable loaner section
->>>>>>> 09d93001
     const loanerCheckbox = await screen.findByTestId('loaner-checkbox')
     fireEvent.click(loanerCheckbox)
 
@@ -199,9 +158,7 @@
   it('shows loaner management link in navigation', () => {
     renderDealForm()
 
-    // The navigation should include the Loaners link
-    // Note: This may depend on how the Navbar component is structured
-    // We're testing that the component doesn't crash with the new navigation
-    expect(true).toBe(true) // Placeholder - actual nav testing would require more setup
+    // Placeholder - actual nav testing would require more setup
+    expect(true).toBe(true)
   })
 })