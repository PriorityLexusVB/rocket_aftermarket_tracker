/**
 * @vitest-environment jsdom
 */
import React from 'react'
import { render, screen, fireEvent, within } from '@testing-library/react'
import { vi, describe, it, expect, beforeEach } from 'vitest'
import { BrowserRouter } from 'react-router-dom'
import DealForm from '../pages/deals/DealForm'

// DealForm loads dropdown data on mount; mock these to make tests deterministic.
vi.mock('../services/dropdownService', () => ({
  getVendors: vi.fn(async () => []),
  getProducts: vi.fn(async () => []),
  getSalesConsultants: vi.fn(async () => []),
  getFinanceManagers: vi.fn(async () => []),
  getDeliveryCoordinators: vi.fn(async () => []),
  getUserProfiles: vi.fn(async () => []),
}))

vi.mock('../services/tenantService', () => ({
  listVendorsByOrg: vi.fn(async () => []),
  listProductsByOrg: vi.fn(async () => []),
  listStaffByOrg: vi.fn(async () => []),
}))

// Mock the navigate function
const mockNavigate = vi.fn()
vi.mock('react-router-dom', async () => {
  const actual = await vi.importActual('react-router-dom')
  return {
    ...actual,
    useNavigate: () => mockNavigate,
  }
})

// Mock window.open
const mockWindowOpen = vi.fn()
Object.defineProperty(window, 'open', {
  value: mockWindowOpen,
  writable: true,
})

// Mock Supabase client for loaner status checking
vi.mock('../../lib/supabase', () => ({
  supabase: {
    from: vi.fn(() => ({
      select: vi.fn(() => ({
        eq: vi.fn(() => ({
          order: vi.fn(() => ({
            limit: vi.fn(() => Promise.resolve({ data: [], error: null })),
          })),
        })),
      })),
    })),
  },
}))

describe('DealForm Loaner Management Integration', () => {
  beforeEach(() => {
    vi.clearAllMocks()
  })

  const renderDealForm = (props = {}) => {
    return render(
      <BrowserRouter>
        <DealForm mode="create" onCancel={vi.fn()} onSave={vi.fn()} {...props} />
      </BrowserRouter>
    )
  }

  const getForm = async () => {
    const form = await screen.findByTestId('deal-form')
    return within(form)
  }

  it('renders loaner controls disabled by default and enables after checking', async () => {
    renderDealForm()

    const form = await getForm()
    const loanerCheckbox = await form.findByTestId('loaner-checkbox')
    const manageBtn = await form.findByTestId('manage-loaners-btn')
    const loanerInput = await form.findByTestId('loaner-number-input')

    expect(manageBtn).toBeDisabled()
    expect(loanerInput).toBeDisabled()

    fireEvent.click(loanerCheckbox)

    expect(manageBtn).toBeEnabled()
    expect(loanerInput).toBeEnabled()
  })

  it('opens loaner management page when Manage button is clicked', async () => {
    mockWindowOpen.mockReturnValue({}) // Mock successful tab opening

    renderDealForm()

    const form = await getForm()
    const loanerCheckbox = await form.findByTestId('loaner-checkbox')
    fireEvent.click(loanerCheckbox)

    const manageBtn = await form.findByTestId('manage-loaners-btn')
    expect(manageBtn).toBeEnabled()
    fireEvent.click(manageBtn)

    // Verify window.open was called with correct URL
    expect(mockWindowOpen).toHaveBeenCalledWith('/loaner-management-drawer', '_blank')
    expect(mockNavigate).not.toHaveBeenCalled()
  })

  it('falls back to navigation when popup blocker prevents new tab', async () => {
    mockWindowOpen.mockReturnValue(null) // Simulate popup blocker

    renderDealForm()

    const form = await getForm()
    const loanerCheckbox = await form.findByTestId('loaner-checkbox')
    fireEvent.click(loanerCheckbox)

    const manageBtn = await form.findByTestId('manage-loaners-btn')
    expect(manageBtn).toBeEnabled()
    fireEvent.click(manageBtn)

    // Verify fallback navigation was called
    expect(mockNavigate).toHaveBeenCalledWith('/loaner-management-drawer')
  })

  it('shows loaner number input with status checking', async () => {
    renderDealForm()

    const form = await getForm()
    const loanerInput = await form.findByTestId('loaner-number-input')
    expect(loanerInput).toBeDisabled()
    expect(loanerInput).toHaveAttribute('placeholder', 'e.g. L-1024')

    const loanerCheckbox = await form.findByTestId('loaner-checkbox')
    fireEvent.click(loanerCheckbox)

    expect(loanerInput).toBeEnabled()
    fireEvent.change(loanerInput, { target: { value: '62' } })
    expect(loanerInput.value).toBe('62')
  })

  it('shows disabled loaner controls when customer does not need loaner', async () => {
    renderDealForm()

<<<<<<< HEAD
    // Wait for initial form render (DealForm has an async loading gate)
    await screen.findByTestId('loaner-checkbox')

    // Loaner section wrapper should exist (for test stability)
    expect(screen.getByTestId('loaner-section')).toBeInTheDocument()
    
    // Loaner fields now exist in DOM but are disabled by default
    const manageBtn = screen.getByTestId('manage-loaners-btn')
    const loanerInput = screen.getByTestId('loaner-number-input')
    
    expect(manageBtn).toBeInTheDocument()
    expect(manageBtn).toBeDisabled()
    expect(loanerInput).toBeInTheDocument()
    expect(loanerInput).toBeDisabled()
=======
    const form = await getForm()
    expect(await form.findByTestId('loaner-section')).toBeInTheDocument()
    expect(await form.findByTestId('manage-loaners-btn')).toBeDisabled()
    expect(await form.findByTestId('loaner-number-input')).toBeDisabled()
>>>>>>> aef7f91a
  })

  it('shows loaner management link in navigation', () => {
    renderDealForm()

    // The navigation should include the Loaners link
    // Note: This may depend on how the Navbar component is structured
    // We're testing that the component doesn't crash with the new navigation
    expect(true).toBe(true) // Placeholder - actual nav testing would require more setup
  })
})<|MERGE_RESOLUTION|>--- conflicted
+++ resolved
@@ -143,28 +143,10 @@
 
   it('shows disabled loaner controls when customer does not need loaner', async () => {
     renderDealForm()
-
-<<<<<<< HEAD
-    // Wait for initial form render (DealForm has an async loading gate)
-    await screen.findByTestId('loaner-checkbox')
-
-    // Loaner section wrapper should exist (for test stability)
-    expect(screen.getByTestId('loaner-section')).toBeInTheDocument()
-    
-    // Loaner fields now exist in DOM but are disabled by default
-    const manageBtn = screen.getByTestId('manage-loaners-btn')
-    const loanerInput = screen.getByTestId('loaner-number-input')
-    
-    expect(manageBtn).toBeInTheDocument()
-    expect(manageBtn).toBeDisabled()
-    expect(loanerInput).toBeInTheDocument()
-    expect(loanerInput).toBeDisabled()
-=======
     const form = await getForm()
     expect(await form.findByTestId('loaner-section')).toBeInTheDocument()
     expect(await form.findByTestId('manage-loaners-btn')).toBeDisabled()
     expect(await form.findByTestId('loaner-number-input')).toBeDisabled()
->>>>>>> aef7f91a
   })
 
   it('shows loaner management link in navigation', () => {
