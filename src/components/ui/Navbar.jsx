import React, { useState, useEffect } from 'react'
import { Link, useNavigate, useLocation } from 'react-router-dom'
import {
  Menu,
  X,
  Bell,
  User,
  LogOut,
  Settings,
  Calendar,
  Car,
  Package,
  BarChart3,
  Clock,
  FileText,
} from 'lucide-react'
import { useAuth } from '../../contexts/AuthContext'
import { notificationService } from '../../services/notificationService'
import QuickNavigation from '../common/QuickNavigation'
import ThemeSelector from '../common/ThemeSelector'
import { isTest } from '../../lib/env'

const Navbar = () => {
  const [isMenuOpen, setIsMenuOpen] = useState(false)
  const [isProfileOpen, setIsProfileOpen] = useState(false)
  const [isNotificationOpen, setIsNotificationOpen] = useState(false)
  const [notificationCount, setNotificationCount] = useState(0)
  const [notifications, setNotifications] = useState([])
  const [notificationLoading, setNotificationLoading] = useState(false)

  const { user, userProfile, signOut } = useAuth()
  const navigate = useNavigate()
  const location = useLocation()

  const navigationLinks = [
    { name: 'Calendar', href: '/calendar-flow-management-center', icon: Calendar },
    {
      name: 'Appointments',
      href: '/currently-active-appointments',
      icon: Clock,
      shortName: 'Active',
    },
    { name: 'Claims', href: '/claims-management-center', icon: FileText },
    { name: 'Deals', href: '/deals', icon: Package },
    { name: 'Loaners', href: '/loaner-management-drawer', icon: Car, shortName: 'Loaners' },
    { name: 'Analytics', href: '/advanced-business-intelligence-analytics', icon: BarChart3 },
    { name: 'Admin', href: '/admin', icon: Settings },
  ]

  // Load notifications on component mount and when user changes
  useEffect(() => {
<<<<<<< HEAD
    let cleanup = null
=======
    // In tests, skip Supabase wiring to avoid open handles and network calls
    if (isTest) {
      setNotificationCount(0)
      setNotifications([])
      return () => {}
    }

    let subscription = null
>>>>>>> ee8843f5

    const loadNotifications = async () => {
      if (!user?.id) {
        setNotificationCount(0)
        setNotifications([])
        return
      }

      setNotificationLoading(true)

      try {
        // Load initial notifications
        const [countResult, notificationsResult] = await Promise.all([
          notificationService?.getNotificationCount(user?.id),
          notificationService?.getNotifications(user?.id),
        ])

        if (countResult?.error) {
          console.warn('Notification count error:', countResult?.error)
          setNotificationCount(0)
        } else {
          setNotificationCount(countResult?.count || 0)
        }

        if (notificationsResult?.error) {
          console.warn('Notifications load error:', notificationsResult?.error)
          setNotifications([])
        } else {
          setNotifications(notificationsResult?.data || [])
        }

        // Set up real-time subscription
        cleanup = notificationService?.subscribeToNotifications(user?.id, (result) => {
          if (result?.error) {
            console.warn('Real-time notification error:', result?.error)
          } else {
            setNotificationCount(result?.count || 0)
          }
        })
      } catch (error) {
        console.warn('Failed to load notifications:', error)
        setNotificationCount(0)
        setNotifications([])
      } finally {
        setNotificationLoading(false)
      }
    }

    loadNotifications()

    // Cleanup subscription on unmount or user change
    return () => {
      void notificationService?.unsubscribeFromNotifications(cleanup)
    }
  }, [user?.id])

  const handleSignOut = async () => {
    try {
      await signOut()
      navigate('/auth')
    } catch (error) {
      console.error('Error signing out:', error)
    }
  }

  const isActivePath = (path) => {
    return location?.pathname === path || location?.pathname?.startsWith(path + '/')
  }

  const formatNotificationTime = (timestamp) => {
    if (!timestamp) return ''

    try {
      const date = new Date(timestamp)
      const now = new Date()
      const diffInHours = (now - date) / (1000 * 60 * 60)

      if (diffInHours < 1) {
        const diffInMinutes = Math.floor((now - date) / (1000 * 60))
        return diffInMinutes <= 0 ? 'Just now' : `${diffInMinutes}m ago`
      } else if (diffInHours < 24) {
        return `${Math.floor(diffInHours)}h ago`
      } else {
        const diffInDays = Math.floor(diffInHours / 24)
        return `${diffInDays}d ago`
      }
    } catch {
      return ''
    }
  }

  return (
    <>
      {/* Mobile Bottom Navigation - Updated for 6 items with better spacing */}
      {!isTest && (
        <nav className="md:hidden fixed bottom-0 left-0 right-0 z-50 bg-white border-t border-gray-200 shadow-lg">
          <div className="grid grid-cols-6 h-16">
            {navigationLinks?.slice(0, 6)?.map((link) => {
              const Icon = link?.icon
              const isActive = isActivePath(link?.href)
              const displayName = link?.shortName || link?.name
              return (
                <Link
                  key={link?.name}
                  to={link?.href}
                  className={`flex flex-col items-center justify-center space-y-1 px-1 transition-colors duration-200 ${
                    isActive
                      ? 'text-blue-600 bg-blue-50'
                      : 'text-gray-600 hover:text-blue-600 hover:bg-gray-50'
                  }`}
                >
                  <Icon className="w-4 h-4" />
                  <span className="text-[10px] font-medium leading-tight text-center">
                    {displayName}
                  </span>
                </Link>
              )
            })}
          </div>
        </nav>
      )}

      {/* Desktop Header Navigation - Streamlined for space */}
      <nav className="hidden md:block fixed top-0 left-0 right-0 z-50 bg-white border-b border-gray-200 shadow-sm">
        <div className="max-w-7xl mx-auto px-4 lg:px-6">
          <div className="flex justify-between items-center h-16">
            {/* Logo - Compact for space */}
            <div className="flex items-center">
              <Link to="/" className="flex items-center space-x-2 group">
                <div className="w-9 h-9 bg-blue-600 rounded-lg flex items-center justify-center shadow-md group-hover:bg-blue-700 transition-colors duration-200">
                  <Car className="w-4 h-4 text-white" />
                </div>
                {/* Reserved space for future logo - no text for now */}
                <div className="w-2"></div>
              </Link>
            </div>

            {/* Desktop Navigation - Tighter spacing for all 6 items */}
            <div className="flex items-center space-x-1">
              {navigationLinks?.map((link) => {
                const Icon = link?.icon
                const isActive = isActivePath(link?.href)
                return (
                  <Link
                    key={link?.name}
                    to={link?.href}
                    className={`flex items-center space-x-1.5 px-2.5 py-2 rounded-lg text-sm font-medium transition-all duration-200 ${
                      isActive
                        ? 'bg-blue-50 text-blue-700 border border-blue-200'
                        : 'text-gray-600 hover:text-blue-600 hover:bg-gray-50'
                    }`}
                  >
                    <Icon className="w-4 h-4" />
                    <span className="hidden lg:inline">{link?.name}</span>
                  </Link>
                )
              })}
            </div>

            {/* Right Section */}
            <div className="flex items-center space-x-4">
              {/* Quick Navigation */}
              <div className="hidden lg:block">
                <QuickNavigation />
              </div>

              {/* Theme Selector */}
              <div className="hidden lg:block">
                <ThemeSelector />
              </div>

              {/* Enhanced Notifications with Real Data */}
              <div className="relative">
                <button
                  onClick={() => setIsNotificationOpen(!isNotificationOpen)}
                  className="relative p-2 text-gray-400 hover:text-blue-600 transition-colors duration-200 rounded-lg hover:bg-gray-50"
                >
                  <Bell className="w-5 h-5" />
                  {notificationCount > 0 && (
                    <div className="absolute -top-1 -right-1 min-w-[18px] h-[18px] bg-red-500 rounded-full text-xs text-white flex items-center justify-center font-bold px-1">
                      {notificationCount > 99 ? '99+' : notificationCount}
                    </div>
                  )}
                </button>

                {/* Notification Dropdown */}
                {isNotificationOpen && (
                  <div className="absolute right-0 mt-2 w-80 bg-white rounded-lg shadow-lg border border-gray-200 py-2 z-50 max-h-96 overflow-y-auto">
                    <div className="px-4 py-3 border-b border-gray-200">
                      <div className="flex items-center justify-between">
                        <h3 className="text-sm font-medium text-gray-900">Recent Activity</h3>
                        {notificationLoading && (
                          <div className="text-xs text-gray-500">Loading...</div>
                        )}
                      </div>
                    </div>

                    <div className="py-1">
                      {notifications?.length > 0 ? (
                        notifications?.map((notification) => (
                          <div
                            key={notification?.id}
                            className="px-4 py-3 hover:bg-gray-50 border-b border-gray-100 last:border-b-0"
                          >
                            <div className="flex items-start space-x-3">
                              <div className="flex-shrink-0 mt-1">
                                <div
                                  className={`w-2 h-2 rounded-full ${
                                    notification?.is_successful ? 'bg-green-500' : 'bg-red-500'
                                  }`}
                                />
                              </div>
                              <div className="flex-1 min-w-0">
                                <p className="text-sm text-gray-900 truncate">
                                  {notification?.subject || 'Communication'}
                                </p>
                                <p className="text-xs text-gray-500 mt-1 line-clamp-2">
                                  {notification?.message ||
                                    `${notification?.communication_type} to ${notification?.recipient}`}
                                </p>
                                <p className="text-xs text-gray-400 mt-1">
                                  {formatNotificationTime(notification?.sent_at)}
                                </p>
                              </div>
                            </div>
                          </div>
                        ))
                      ) : (
                        <div className="px-4 py-6 text-center">
                          <Bell className="w-8 h-8 text-gray-300 mx-auto mb-2" />
                          <p className="text-sm text-gray-500">No recent notifications</p>
                          <p className="text-xs text-gray-400 mt-1">
                            Communications will appear here
                          </p>
                        </div>
                      )}

                      {notifications?.length > 0 && (
                        <div className="px-4 py-3 border-t border-gray-200">
                          <Link
                            to="/communications"
                            onClick={() => setIsNotificationOpen(false)}
                            className="text-sm text-blue-600 hover:text-blue-700 font-medium"
                          >
                            View all communications →
                          </Link>
                        </div>
                      )}
                    </div>
                  </div>
                )}
              </div>

              {/* User Profile Dropdown */}
              <div className="relative">
                <button
                  onClick={() => setIsProfileOpen(!isProfileOpen)}
                  className="flex items-center space-x-3 p-2 text-gray-600 hover:text-blue-600 rounded-lg hover:bg-gray-50 transition-colors duration-200"
                >
                  <div className="w-8 h-8 bg-gray-200 rounded-lg flex items-center justify-center">
                    <User className="w-4 h-4" />
                  </div>
                  <div className="hidden xl:block text-left">
                    <p className="text-sm font-medium">
                      {userProfile?.full_name || user?.email?.split('@')?.[0] || 'User'}
                    </p>
                    <p className="text-xs text-gray-500 capitalize">
                      {userProfile?.role || 'Staff'}
                    </p>
                  </div>
                </button>

                {/* Dropdown Menu */}
                {isProfileOpen && (
                  <div className="absolute right-0 mt-2 w-56 bg-white rounded-lg shadow-lg border border-gray-200 py-1 z-50">
                    <div className="px-4 py-3 border-b border-gray-200">
                      <div className="flex items-center space-x-3">
                        <div className="w-10 h-10 bg-gray-200 rounded-lg flex items-center justify-center">
                          <User className="w-5 h-5 text-gray-600" />
                        </div>
                        <div>
                          <p className="text-sm font-medium text-gray-900">
                            {userProfile?.full_name || 'User'}
                          </p>
                          <p className="text-xs text-gray-500">{user?.email}</p>
                          {userProfile?.role && (
                            <p className="text-xs text-blue-600 capitalize font-medium">
                              {userProfile?.role}
                            </p>
                          )}
                        </div>
                      </div>
                    </div>

                    <div className="py-1">
                      <button
                        onClick={() => {
                          setIsProfileOpen(false)
                          navigate('/profile')
                        }}
                        className="flex items-center w-full px-4 py-2 text-sm text-gray-700 hover:bg-gray-50 hover:text-blue-600 transition-colors duration-200"
                      >
                        <User className="w-4 h-4 mr-3" />
                        Profile Settings
                      </button>

                      <button
                        onClick={handleSignOut}
                        className="flex items-center w-full px-4 py-2 text-sm text-red-600 hover:bg-red-50 transition-colors duration-200"
                      >
                        <LogOut className="w-4 h-4 mr-3" />
                        Sign Out
                      </button>
                    </div>
                  </div>
                )}
              </div>
            </div>
          </div>
        </div>
      </nav>

      {/* Mobile Top Header - Simplified */}
      <nav className="md:hidden bg-white border-b border-gray-200 shadow-sm sticky top-0 z-40">
        <div className="flex items-center justify-between h-16 px-4">
          {/* Logo - Compact */}
          <Link to="/" className="flex items-center space-x-2">
            <div className="w-8 h-8 bg-blue-600 rounded-lg flex items-center justify-center">
              <Car className="w-4 h-4 text-white" />
            </div>
            {/* Reserved minimal space for future logo */}
            <div className="w-1"></div>
          </Link>

          {/* Mobile Actions */}
          <div className="flex items-center space-x-3">
            {/* Mobile Notifications */}
            <button
              onClick={() => setIsNotificationOpen(!isNotificationOpen)}
              className="relative p-2 text-gray-400 hover:text-blue-600"
            >
              <Bell className="w-5 h-5" />
              {notificationCount > 0 && (
                <div className="absolute -top-1 -right-1 min-w-[16px] h-[16px] bg-red-500 rounded-full text-xs text-white flex items-center justify-center font-bold px-1">
                  {notificationCount > 99 ? '99+' : notificationCount}
                </div>
              )}
            </button>

            {/* Menu Button */}
            <button
              onClick={() => setIsMenuOpen(!isMenuOpen)}
              className="p-2 text-gray-600 hover:text-blue-600 rounded-lg hover:bg-gray-50"
            >
              {isMenuOpen ? <X className="w-6 h-6" /> : <Menu className="w-6 h-6" />}
            </button>
          </div>
        </div>

        {/* Mobile Notification Dropdown */}
        {isNotificationOpen && (
          <div className="border-t border-gray-200 bg-white max-h-60 overflow-y-auto">
            <div className="px-4 py-3 border-b border-gray-100">
              <h3 className="text-sm font-medium text-gray-900">Recent Activity</h3>
            </div>
            {notifications?.length > 0 ? (
              notifications?.slice(0, 3)?.map((notification) => (
                <div
                  key={notification?.id}
                  className="px-4 py-3 border-b border-gray-100 last:border-b-0"
                >
                  <div className="flex items-start space-x-3">
                    <div
                      className={`w-2 h-2 rounded-full mt-2 flex-shrink-0 ${
                        notification?.is_successful ? 'bg-green-500' : 'bg-red-500'
                      }`}
                    />
                    <div className="flex-1 min-w-0">
                      <p className="text-sm text-gray-900 truncate">
                        {notification?.subject || 'Communication'}
                      </p>
                      <p className="text-xs text-gray-500 mt-1">
                        {formatNotificationTime(notification?.sent_at)}
                      </p>
                    </div>
                  </div>
                </div>
              ))
            ) : (
              <div className="px-4 py-6 text-center">
                <p className="text-sm text-gray-500">No recent notifications</p>
              </div>
            )}
          </div>
        )}

        {/* Mobile Slide-out Menu */}
        {isMenuOpen && (
          <>
            <div className="fixed inset-0 bg-black/50 z-40" onClick={() => setIsMenuOpen(false)} />
            <div className="fixed top-16 right-0 w-72 h-full bg-white shadow-xl z-50 overflow-y-auto border-l border-gray-200">
              <div className="p-6">
                {/* User Profile Section */}
                <div className="flex items-center space-x-4 p-4 bg-gray-50 rounded-xl mb-6">
                  <div className="w-12 h-12 bg-gray-200 rounded-xl flex items-center justify-center">
                    <User className="w-6 h-6 text-gray-600" />
                  </div>
                  <div className="flex-1">
                    <p className="text-sm font-medium text-gray-900">
                      {userProfile?.full_name || user?.email?.split('@')?.[0] || 'User'}
                    </p>
                    <p className="text-xs text-gray-500">{user?.email}</p>
                    {userProfile?.role && (
                      <p className="text-xs text-blue-600 capitalize font-medium">
                        {userProfile?.role}
                      </p>
                    )}
                  </div>
                </div>

                {/* Theme Selector Mobile */}
                <div className="mb-6">
                  <ThemeSelector className="w-full" />
                </div>

                {/* Navigation Links */}
                <div className="space-y-1 mb-6">
                  <h3 className="text-xs font-medium text-gray-500 uppercase tracking-wider mb-3">
                    Navigation
                  </h3>
                  {navigationLinks?.map((link) => {
                    const Icon = link?.icon
                    const isActive = isActivePath(link?.href)
                    return (
                      <Link
                        key={link?.name}
                        to={link?.href}
                        onClick={() => setIsMenuOpen(false)}
                        className={`flex items-center space-x-3 px-3 py-3 rounded-lg text-sm font-medium transition-colors duration-200 ${
                          isActive
                            ? 'bg-blue-50 text-blue-700 border border-blue-200'
                            : 'text-gray-600 hover:text-blue-600 hover:bg-gray-50'
                        }`}
                      >
                        <Icon className="w-5 h-5" />
                        <span>{link?.name}</span>
                      </Link>
                    )
                  })}
                </div>

                {/* Action Buttons */}
                <div className="space-y-2 pt-6 border-t border-gray-200">
                  <h3 className="text-xs font-medium text-gray-500 uppercase tracking-wider mb-3">
                    Account
                  </h3>

                  <button
                    onClick={() => {
                      setIsMenuOpen(false)
                      navigate('/profile')
                    }}
                    className="flex items-center w-full space-x-3 px-3 py-3 text-sm text-gray-600 hover:text-blue-600 hover:bg-gray-50 rounded-lg transition-colors duration-200"
                  >
                    <User className="w-5 h-5" />
                    <span>Profile Settings</span>
                  </button>

                  <button
                    onClick={handleSignOut}
                    className="flex items-center w-full space-x-3 px-3 py-3 text-sm text-red-600 hover:bg-red-50 rounded-lg transition-colors duration-200"
                  >
                    <LogOut className="w-5 h-5" />
                    <span>Sign Out</span>
                  </button>
                </div>
              </div>
            </div>
          </>
        )}
      </nav>

      {/* Click outside to close dropdowns */}
      {(isProfileOpen || isNotificationOpen) && (
        <div
          className="fixed inset-0 z-30"
          onClick={() => {
            setIsProfileOpen(false)
            setIsNotificationOpen(false)
          }}
        />
      )}
    </>
  )
}

export default Navbar<|MERGE_RESOLUTION|>--- conflicted
+++ resolved
@@ -49,9 +49,6 @@
 
   // Load notifications on component mount and when user changes
   useEffect(() => {
-<<<<<<< HEAD
-    let cleanup = null
-=======
     // In tests, skip Supabase wiring to avoid open handles and network calls
     if (isTest) {
       setNotificationCount(0)
@@ -60,7 +57,6 @@
     }
 
     let subscription = null
->>>>>>> ee8843f5
 
     const loadNotifications = async () => {
       if (!user?.id) {
@@ -93,7 +89,7 @@
         }
 
         // Set up real-time subscription
-        cleanup = notificationService?.subscribeToNotifications(user?.id, (result) => {
+        subscription = notificationService?.subscribeToNotifications(user?.id, (result) => {
           if (result?.error) {
             console.warn('Real-time notification error:', result?.error)
           } else {
@@ -113,7 +109,9 @@
 
     // Cleanup subscription on unmount or user change
     return () => {
-      void notificationService?.unsubscribeFromNotifications(cleanup)
+      if (subscription) {
+        notificationService?.unsubscribeFromNotifications(subscription)
+      }
     }
   }, [user?.id])
 
