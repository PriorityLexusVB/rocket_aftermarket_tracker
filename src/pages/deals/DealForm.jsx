// src/pages/deals/DealForm.jsx
import React, { useEffect, useMemo, useState, useLayoutEffect } from 'react'
import { useNavigate } from 'react-router-dom'
import {
  getVendors,
  getProducts,
  getSalesConsultants,
  getFinanceManagers,
  getDeliveryCoordinators,
  getUserProfiles,
} from '../../services/dropdownService'
import { listVendorsByOrg, listProductsByOrg, listStaffByOrg } from '../../services/tenantService'
import useTenant from '../../hooks/useTenant'
import { useLogger } from '../../hooks/useLogger'
import UnsavedChangesGuard from '../../components/common/UnsavedChangesGuard'
import { useToast } from '../../components/ui/ToastProvider'
import { UI_FLAGS } from '../../config/ui'

// Optional fallback to service-layer create/update if parent didn't pass onSave
let dealServicePromise
try {
  dealServicePromise = import('../../services/dealService.js')
} catch (_) {
  // ignore if not present or already injected via props
}

const emptyLineItem = () => ({
  product_id: '',
  quantity_used: 1,
  unit_price: 0,
  promised_date: '',
  requires_scheduling: true,
  no_schedule_reason: '',
  is_off_site: false,
})

export default function DealForm({
  initial = {},
  mode = 'create', // 'create' | 'edit'
  onCancel,
  onSave, // optional (payload) => Promise<{id}>
}) {
  const navigate = useNavigate()
  const [loading, setLoading] = useState(true)
  const [saving, setSaving] = useState(false)
  const [errorMsg, setErrorMsg] = useState('')
  const [savedAt, setSavedAt] = useState(null)
  const [lineErrors, setLineErrors] = useState({})
  const [vendors, setVendors] = useState([])
  const [products, setProducts] = useState([])
  const [sales, setSales] = useState([])
  const [finance, setFinance] = useState([])
  const [delivery, setDelivery] = useState([])

  const [form, setForm] = useState({
    id: initial.id || undefined,
    updated_at: initial.updated_at || undefined,
    job_number: initial.job_number || '',
    vehicle_id: initial.vehicle_id || '',
    stock_number: initial.stock_number || '', // display only if you don’t want editable
    description: initial.description || '',
    vendor_id: initial.vendor_id || '',
    assigned_to: initial.assigned_to || '',
    finance_manager_id: initial.finance_manager_id || '',
    delivery_coordinator_id: initial.delivery_coordinator_id || '',
    customer_mobile: initial.customer_mobile || '',
    customer_needs_loaner: !!initial.customer_needs_loaner,
    loanerForm: {
      loaner_number: initial?.loanerForm?.loaner_number || '',
      eta_return_date: initial?.loanerForm?.eta_return_date || '',
      notes: initial?.loanerForm?.notes || '',
    },
    lineItems: initial.lineItems?.length ? initial.lineItems : [emptyLineItem()],
    promised_date: initial.promised_date || '',
    scheduled_start_time: initial.scheduled_start_time || '',
    scheduled_end_time: initial.scheduled_end_time || '',
    calendar_notes: initial.calendar_notes || '',
  })

  // Loaner validation state
  const [loanerStatus, setLoanerStatus] = useState(null) // null, 'available', 'in-use', 'invalid'
  const [loanerCheckLoading, setLoanerCheckLoading] = useState(false)

  // Server-truth: Do not override description from localStorage; rely on props/DB values

  // Keep local form state in sync when parent provides a new initial (e.g., after save/refetch or route change)
  useEffect(() => {
    // Only sync when a meaningful initial is provided (e.g., edit mode or refetch),
    // not for an empty default object which would clear user input on every render.
    const hasMeaningfulInitial =
      initial &&
      (initial.id ||
        initial.job_number ||
        (Array.isArray(initial.lineItems) && initial.lineItems.length > 0))
    if (!hasMeaningfulInitial) return

    setForm({
      id: initial.id || undefined,
      updated_at: initial.updated_at || undefined,
      job_number: initial.job_number || '',
      vehicle_id: initial.vehicle_id || '',
      stock_number: initial.stock_number || '',
      description: initial.description || '',
      vendor_id: initial.vendor_id || '',
      assigned_to: initial.assigned_to || '',
      finance_manager_id: initial.finance_manager_id || '',
      delivery_coordinator_id: initial.delivery_coordinator_id || '',
      customer_mobile: initial.customer_mobile || '',
      customer_needs_loaner: !!initial.customer_needs_loaner,
      loanerForm: {
        loaner_number: initial?.loanerForm?.loaner_number || '',
        eta_return_date: initial?.loanerForm?.eta_return_date || '',
        notes: initial?.loanerForm?.notes || '',
      },
      lineItems: initial.lineItems?.length ? initial.lineItems : [emptyLineItem()],
      promised_date: initial.promised_date || '',
      scheduled_start_time: initial.scheduled_start_time || '',
      scheduled_end_time: initial.scheduled_end_time || '',
      calendar_notes: initial.calendar_notes || '',
    })
    // We intentionally do not update initialSnapshot here to preserve dirty tracking vs the very first load.
    // The UnsavedChangesGuard still works because isDirty compares to the original initialSnapshot.
    // For edit-after-save UX, the toast/success banner is shown and the new values render from props.
  }, [initial])

  const { orgId } = useTenant()
  const { logFormSubmission, logError } = useLogger()
  const toast = useToast?.()
  const [initialSnapshot] = useState(() =>
    JSON.stringify({
      id: initial.id || undefined,
      updated_at: initial.updated_at || undefined,
      job_number: initial.job_number || '',
      vehicle_id: initial.vehicle_id || '',
      stock_number: initial.stock_number || '',
      description: initial.description || '',
      vendor_id: initial.vendor_id || '',
      assigned_to: initial.assigned_to || '',
      finance_manager_id: initial.finance_manager_id || '',
      delivery_coordinator_id: initial.delivery_coordinator_id || '',
      customer_mobile: initial.customer_mobile || '',
      customer_needs_loaner: !!initial.customer_needs_loaner,
      loanerForm: {
        loaner_number: initial?.loanerForm?.loaner_number || '',
        eta_return_date: initial?.loanerForm?.eta_return_date || '',
        notes: initial?.loanerForm?.notes || '',
      },
      lineItems: initial.lineItems?.length ? initial.lineItems : [emptyLineItem()],
      promised_date: initial.promised_date || '',
      scheduled_start_time: initial.scheduled_start_time || '',
      scheduled_end_time: initial.scheduled_end_time || '',
      calendar_notes: initial.calendar_notes || '',
    })
  )

  // Load vendors/products/staff dropdown data
  useEffect(() => {
    let mounted = true
    ;(async () => {
      try {
        const ignoreOrg = UI_FLAGS?.forceGlobalDropdowns === true
        const vendorsPromise =
          orgId && !ignoreOrg ? listVendorsByOrg(orgId, { activeOnly: true }) : getVendors()
        const productsPromise =
          orgId && !ignoreOrg ? listProductsByOrg(orgId, { activeOnly: true }) : getProducts()

        // Prefer tenant-aware staff lists when orgId is available
        const salesPromise =
          orgId && !ignoreOrg
            ? listStaffByOrg(orgId, {
                departments: ['Sales', 'Sales Consultant', 'Sales Consultants'],
                roles: ['staff'],
                activeOnly: true,
              })
            : getSalesConsultants()
        const financePromise =
          orgId && !ignoreOrg
            ? listStaffByOrg(orgId, {
                departments: ['Finance', 'Finance Manager', 'Finance Managers', 'Managers'],
                roles: ['staff'],
                activeOnly: true,
              })
            : getFinanceManagers()
        const deliveryPromise =
          orgId && !ignoreOrg
            ? listStaffByOrg(orgId, {
                departments: ['Delivery', 'Delivery Coordinator', 'Delivery Coordinators'],
                roles: ['staff'],
                activeOnly: true,
              })
            : getDeliveryCoordinators()

        let [vOpts, pOpts, sOpts, fOpts, dOpts] = await Promise.all([
          vendorsPromise,
          productsPromise,
          salesPromise,
          financePromise,
          deliveryPromise,
        ])

        // Fallbacks
        if (orgId && !ignoreOrg) {
          // Vendors/products: if org-scoped is empty, fall back to global lists
          if (!Array.isArray(vOpts) || vOpts.length === 0) {
            vOpts = await getVendors().catch(() => [])
          }
          if (!Array.isArray(pOpts) || pOpts.length === 0) {
            pOpts = await getProducts().catch(() => [])
          }

          // Staff: avoid showing admins/managers when department-scoped list is empty.
          // Prefer global department-specific list first, then a strict staff-only org list.
          if (!Array.isArray(sOpts) || sOpts.length === 0) {
            sOpts = (await getSalesConsultants().catch(() => [])) || []
            if (!sOpts?.length)
              sOpts = await listStaffByOrg(orgId, { roles: ['staff'], activeOnly: true }).catch(
                () => []
              )
          }
          if (!Array.isArray(fOpts) || fOpts.length === 0) {
            fOpts = (await getFinanceManagers().catch(() => [])) || []
            if (!fOpts?.length)
              fOpts = await listStaffByOrg(orgId, { roles: ['staff'], activeOnly: true }).catch(
                () => []
              )
          }
          if (!Array.isArray(dOpts) || dOpts.length === 0) {
            dOpts = (await getDeliveryCoordinators().catch(() => [])) || []
            if (!dOpts?.length)
              dOpts = await listStaffByOrg(orgId, { roles: ['staff'], activeOnly: true }).catch(
                () => []
              )
          }
        } else {
          // No orgId: at minimum ensure products/vendors load globally
          if (!Array.isArray(vOpts) || vOpts.length === 0)
            vOpts = await getVendors().catch(() => [])
          if (!Array.isArray(pOpts) || pOpts.length === 0)
            pOpts = await getProducts().catch(() => [])
        }

        // Last resort: if staff lists are still empty, use all active users to keep UI functional
        if (!Array.isArray(sOpts) || sOpts.length === 0) {
          sOpts = (await getUserProfiles({ activeOnly: true }).catch(() => [])) || []
        }
        if (!Array.isArray(fOpts) || fOpts.length === 0) {
          fOpts = (await getUserProfiles({ activeOnly: true }).catch(() => [])) || []
        }
        if (!Array.isArray(dOpts) || dOpts.length === 0) {
          dOpts = (await getUserProfiles({ activeOnly: true }).catch(() => [])) || []
        }
        if (!mounted) return
        // Extra safety: filter to role==='staff' if role is present
        const onlyStaff = (arr) =>
          Array.isArray(arr) ? arr.filter((u) => u?.role === 'staff' || u?.role === undefined) : []
        setVendors(vOpts || [])
        setProducts(pOpts || [])
        const sFiltered = onlyStaff(sOpts)
        const fFiltered = onlyStaff(fOpts)
        const dFiltered = onlyStaff(dOpts)
        setSales(sFiltered?.length ? sFiltered : sOpts || [])
        setFinance(fFiltered?.length ? fFiltered : fOpts || [])
        setDelivery(dFiltered?.length ? dFiltered : dOpts || [])
      } catch (e) {
        console.error('DealForm dropdown load error', e)
      } finally {
        if (mounted) setLoading(false)
      }
    })()
    return () => {
      mounted = false
    }
  }, [orgId])

  // Synthetic option reconciliation so selected values render immediately
  useEffect(() => {
    // Vendors
    if (!vendors?.length && form?.vendor_id) {
      setVendors([{ id: form.vendor_id, value: form.vendor_id, label: 'Selected vendor' }])
    }
    // Sales
    if (!sales?.length && form?.assigned_to) {
      setSales([{ id: form.assigned_to, value: form.assigned_to, label: 'Selected sales' }])
    }
    // Finance
    if (!finance?.length && form?.finance_manager_id) {
      setFinance([
        { id: form.finance_manager_id, value: form.finance_manager_id, label: 'Selected finance' },
      ])
    }
    // Delivery
    if (!delivery?.length && form?.delivery_coordinator_id) {
      setDelivery([
        {
          id: form.delivery_coordinator_id,
          value: form.delivery_coordinator_id,
          label: 'Selected delivery',
        },
      ])
    }
    // Products – seed any selected product ids from line items with their current unit_price
    const selectedProductIds = new Set(
      (form?.lineItems || [])
        .map((li) => (li?.product_id ? String(li.product_id) : null))
        .filter(Boolean)
    )
    if (!products?.length && selectedProductIds.size > 0) {
      const synthetic = []
      ;(form?.lineItems || []).forEach((li) => {
        if (!li?.product_id) return
        const pid = String(li.product_id)
        if (selectedProductIds.has(pid)) {
          synthetic.push({
            id: pid,
            value: pid,
            label: 'Selected product',
            unit_price: Number(li?.unit_price ?? 0),
          })
          selectedProductIds.delete(pid)
        }
      })
      if (synthetic.length) setProducts(synthetic)
    }
    // We intentionally do not include vendors/products/sales/... in deps to avoid loops when real data loads
    // eslint-disable-next-line react-hooks/exhaustive-deps
  }, [form])

  const productMap = useMemo(() => {
    const m = new Map()
    ;(products || []).forEach((p) => {
      // options come as { id, value, label, unit_price }
      const key = p.id ?? p.value
      if (key != null) m.set(String(key), p)
    })
    return m
  }, [products])

  const handleChange = (key, val) => {
    // V2 behavior: when turning loaner off, clear its fields so UI re-opens empty
    if (key === 'customer_needs_loaner' && !val) {
      const isV2 = import.meta.env?.VITE_DEAL_FORM_V2 === 'true'
      if (isV2) {
        return setForm((prev) => ({
          ...prev,
          [key]: val,
          loanerForm: {
            loaner_number: '',
            eta_return_date: '',
            notes: '',
          },
        }))
      }
    }
    return setForm((prev) => ({ ...prev, [key]: val }))
  }

  const handleLoanerChange = (key, val) => {
    setForm((prev) => ({ ...prev, loanerForm: { ...(prev.loanerForm || {}), [key]: val } }))

    // Check loaner status when loaner number changes
    if (key === 'loaner_number' && val?.trim()) {
      checkLoanerStatus(val.trim())
    } else if (key === 'loaner_number' && !val?.trim()) {
      setLoanerStatus(null)
    }
  }

  // Function to check loaner availability
  const checkLoanerStatus = async (loanerNumber) => {
    if (!loanerNumber) return

    setLoanerCheckLoading(true)
    setLoanerStatus(null)

    try {
      // Import Supabase client dynamically to avoid breaking SSR
      const { supabase } = await import('../../lib/supabase')

      // Check if loaner exists and get its current assignment status
      const { data: assignments, error } = await supabase
        .from('loaner_assignments')
        .select('id, returned_at, eta_return_date, jobs(id, title)')
        .eq('loaner_number', loanerNumber)
        .order('created_at', { ascending: false })
        .limit(1)

      if (error) {
        console.warn('Error checking loaner status:', error)
        setLoanerStatus('invalid')
        return
      }

      // If no assignments found, loaner might be new or available
      if (!assignments || assignments.length === 0) {
        setLoanerStatus('available')
        return
      }

      const latestAssignment = assignments[0]

      // If latest assignment has returned_at, loaner is available
      if (latestAssignment.returned_at) {
        setLoanerStatus('available')
        return
      }

      // If no returned_at, loaner is currently in use
      setLoanerStatus('in-use')
    } catch (err) {
      console.warn('Failed to check loaner status:', err)
      setLoanerStatus('invalid')
    } finally {
      setLoanerCheckLoading(false)
    }
  }

  const handleLineChange = (idx, key, val) =>
    setForm((prev) => {
      const next = { ...prev }
      const lineItems = Array.isArray(next.lineItems) ? [...next.lineItems] : []
      const li = { ...(lineItems[idx] || {}) }
      li[key] = val
      if (key === 'product_id') {
        // ensure we look up by the option value string
        const prod = productMap.get(String(val))
        if (prod && prod.unit_price !== undefined) {
          li.unit_price = Number(prod.unit_price || 0)
        }
      }
      // Clear validation error when user fixes the issue
      if (key === 'no_schedule_reason' && String(val || '').trim()) {
        setLineErrors((errs) => {
          if (!errs || !errs[idx]?.noScheduleReason) return errs
          const copy = { ...errs }
          const row = { ...(copy[idx] || {}) }
          delete row.noScheduleReason
          if (!Object.keys(row).length) delete copy[idx]
          else copy[idx] = row
          return copy
        })
      }
      if (key === 'requires_scheduling' && !!val) {
        // if user now requires scheduling, clear the previous missing-reason error
        setLineErrors((errs) => {
          if (!errs || !errs[idx]?.noScheduleReason) return errs
          const copy = { ...errs }
          const row = { ...(copy[idx] || {}) }
          delete row.noScheduleReason
          if (!Object.keys(row).length) delete copy[idx]
          else copy[idx] = row
          return copy
        })
      }
      lineItems[idx] = li
      next.lineItems = lineItems
      return next
    })

  const addLineItem = () => setForm((p) => ({ ...p, lineItems: [...p.lineItems, emptyLineItem()] }))
  const removeLineItem = (idx) =>
    setForm((p) => ({ ...p, lineItems: p.lineItems.filter((_, i) => i !== idx) }))

  // Dirty tracking for unsaved-changes guard
  const isDirty = useMemo(() => {
    try {
      return JSON.stringify(form) !== initialSnapshot
    } catch {
      return true
    }
  }, [form, initialSnapshot])

  useEffect(() => {
    const handler = (e) => {
      if (!isDirty || saving) return
      e.preventDefault()
      e.returnValue = ''
      return ''
    }
    window.addEventListener('beforeunload', handler)
    return () => window.removeEventListener('beforeunload', handler)
  }, [isDirty, saving])

  const handleCancel = () => {
    if (saving) return
    if (isDirty) {
      const ok = window.confirm('You have unsaved changes. Discard them?')
      if (!ok) return
    }
    onCancel?.()
  }

  // Totals bar calculation (qty is always 1, but keep quantity_used support)
  const dealSubtotal = useMemo(() => {
    try {
      return (form.lineItems || []).reduce((sum, li) => {
        const qty = Number(li?.quantity_used ?? 1) || 1
        const price = Number(li?.unit_price ?? 0) || 0
        return sum + qty * price
      }, 0)
    } catch {
      return 0
    }
  }, [form.lineItems])

  const currencyFmt = useMemo(
    () => new Intl.NumberFormat('en-US', { style: 'currency', currency: 'USD' }),
    []
  )

  const submit = async (e) => {
    e?.preventDefault?.()
    // Prevent duplicate submits
    if (saving) return
    setSaving(true)
    setErrorMsg('')
    try {
      // Guard: require at least one valid product selection
      const validProductIdxs = (form.lineItems || []).reduce((arr, li, idx) => {
        if (li?.product_id) arr.push(idx)
        return arr
      }, [])
      if (validProductIdxs.length === 0) {
        setSaving(false)
        setErrorMsg('Please add at least one product to the deal.')
        // Focus first product dropdown
        try {
          const el = document.querySelector('[data-testid="product-select-0"]')
          el?.scrollIntoView({ behavior: 'smooth', block: 'center' })
          el?.focus?.()
        } catch {}
        return
      }

      // Guard: If requires_scheduling === false, no_schedule_reason is required
      const missingReasonIndexes = (form.lineItems || []).reduce((arr, li, idx) => {
        const requires = !!li?.requires_scheduling
        const reason = String(li?.no_schedule_reason || '').trim()
        if (!requires && !reason) arr.push(idx)
        return arr
      }, [])
      if (missingReasonIndexes.length > 0) {
        const errs = {}
        missingReasonIndexes.forEach((i) => {
          errs[i] = { ...(errs[i] || {}), noScheduleReason: true }
        })
        setLineErrors(errs)
        setSaving(false)
        // Focus first offending field for quicker correction
        try {
          const first = missingReasonIndexes[0]
          const el = document.querySelector(`[data-testid="no-schedule-reason-${first}"]`)
          el?.scrollIntoView({ behavior: 'smooth', block: 'center' })
          el?.focus?.()
        } catch {}
        return
      } else {
        setLineErrors({})
      }

      // Light phone normalization (digits only; prefix +1 for 10-digit US)
      const normalizePhone = (s) => {
        try {
          const digits = String(s || '').replace(/\D+/g, '')
          if (digits.length === 10) return `+1${digits}`
          if (digits.length === 11 && digits.startsWith('1')) return `+${digits}`
          return s || ''
        } catch {
          return s || ''
        }
      }

      // Build payload that includes both snake_case (UI) and camelCase (service) fields
      const normalizedLineItems = (form.lineItems || []).map((li) => ({
        product_id: li.product_id || null,
        quantity_used: Number(li.quantity_used || 1),
        unit_price: Number(li.unit_price || 0),
        // snake_case (UI)
        promised_date: li.promised_date || li.lineItemPromisedDate || null,
        requires_scheduling: !!li.requires_scheduling || !!li.requiresScheduling,
        no_schedule_reason: li.no_schedule_reason || li.noScheduleReason || null,
        is_off_site: !!li.is_off_site || !!li.isOffSite,
        // camelCase (service compatibility)
        lineItemPromisedDate: li.lineItemPromisedDate || li.promised_date || null,
        requiresScheduling: !!li.requiresScheduling || !!li.requires_scheduling,
        noScheduleReason: li.noScheduleReason || li.no_schedule_reason || null,
        isOffSite: !!li.isOffSite || !!li.is_off_site,
      }))

      const payload = {
        ...form,
        // attach tenant org for write policies when available
        org_id: form.org_id || orgId || undefined,
        customer_needs_loaner: !!form.customer_needs_loaner,
        // pass loaner details to the service (service gracefully ignores when number is empty)
        loanerForm: form.customer_needs_loaner
          ? {
              loaner_number: form?.loanerForm?.loaner_number?.trim() || '',
              eta_return_date: form?.loanerForm?.eta_return_date || null,
              notes: form?.loanerForm?.notes || '',
            }
          : null,
        // mirror phone fields for downstream services
        customer_phone: normalizePhone(form.customer_phone || form.customer_mobile || ''),
        customerPhone: normalizePhone(
          form.customerPhone || form.customer_mobile || form.customer_phone || ''
        ),
        lineItems: normalizedLineItems,
      }

      if (onSave) {
        // parent-provided save handler is authoritative (handles navigation/closing)
        await onSave(payload)
        await logFormSubmission?.(
          'DealForm',
          { orgId, hasLineItems: payload?.lineItems?.length > 0 },
          true
        )
        setSavedAt(Date.now())
        try {
          toast?.success?.('Saved successfully')
        } catch {}
      } else if (dealServicePromise) {
        const mod = await dealServicePromise
        const dealService = mod?.default ?? mod
        // Use service directly and reflect the saved record in the form (do not auto-close)
        let savedRecord = null
        if (mode === 'edit' && payload.id) {
          savedRecord = await dealService.updateDeal(payload.id, payload)
        } else {
          savedRecord = await dealService.createDeal(payload)
        }

        if (savedRecord) {
          // map DB shape to form if helper exists
          try {
            const mapped = dealService.mapDbDealToForm
              ? dealService.mapDbDealToForm(savedRecord)
              : null
            if (mapped)
              setForm((prev) => ({ ...prev, ...mapped, lineItems: mapped.lineItems || [] }))
          } catch (e) {
            // fallback: do nothing if mapping fails
            console.warn('Failed to map saved record to form:', e)
          }
          // Optional: redirect to Agenda when feature flag enabled and scheduling set
          try {
            const agendaOn =
              String(import.meta.env?.VITE_SIMPLE_CALENDAR || '').toLowerCase() === 'true'
            const hasSchedule = !!(
              savedRecord?.scheduled_start_time || payload?.scheduled_start_time
            )
            if (agendaOn && hasSchedule && savedRecord?.id) {
              navigate(`/calendar/agenda?focus=${encodeURIComponent(savedRecord.id)}`)
            }
          } catch (_) {}
        }
        await logFormSubmission?.(
          'DealForm',
          { orgId, hasLineItems: payload?.lineItems?.length > 0 },
          true
        )
        setSavedAt(Date.now())
        try {
          toast?.success?.('Saved successfully')
        } catch {}
      }
    } catch (err) {
      // V2: friendly handling for optimistic concurrency conflicts
      const isV2 = import.meta.env?.VITE_DEAL_FORM_V2 === 'true'
      const isConflict =
        err?.code === 'VERSION_CONFLICT' ||
        err?.status === 409 ||
        (err?.message || '').startsWith('Conflict:')

      if (isV2 && isConflict) {
        // Non-blocking conflict message - user can see the error and reload
        setErrorMsg(
          err?.message || 'This deal was updated by someone else. Please reload and try again.'
        )
        console.warn('Version conflict detected:', err)
        return // Early return - don't overwrite data
      }

      const msg = err?.message || String(err)
      console.error('Deal save failed', err)
      setErrorMsg(msg)
      try {
        await logError?.(err, { where: 'DealForm.submit', orgId })
      } catch (_) {}
    } finally {
      setSaving(false)
    }
  }

  if (loading) return <div className="p-4">Loading…</div>

  return (
    <form className="space-y-6 p-4" onSubmit={submit} data-testid="deal-form">
      {/* Quick Identifiers */}
      <section className="grid grid-cols-1 md:grid-cols-3 gap-4">
        <div>
          <label className="block text-sm font-medium text-slate-700">Deal / Job #</label>
          <input
            data-testid="deal-number-input"
            type="text"
            value={form.job_number}
            onChange={(e) => handleChange('job_number', e.target.value)}
            className="mt-1 input-mobile w-full"
            placeholder="Auto or manual"
          />
        </div>

        <div>
          <label className="block text-sm font-medium text-slate-700">Stock #</label>
          <input
            data-testid="stock-number-display"
            type="text"
            value={form.stock_number || ''}
            onChange={(e) => handleChange('stock_number', e.target.value)}
            className="mt-1 input-mobile w-full"
            placeholder="e.g. A1234"
          />
        </div>

        <div>
          <label className="block text-sm font-medium text-slate-700">Customer Mobile</label>
          <input
            data-testid="customer-mobile-input"
            type="tel"
            value={form.customer_mobile}
            onChange={(e) => handleChange('customer_mobile', e.target.value)}
            className="mt-1 input-mobile w-full"
            placeholder="+1 555 555 5555"
          />
        </div>
      </section>

      {/* Primary Info */}
      <section className="grid grid-cols-1 md:grid-cols-2 gap-4">
        <div>
          <label className="block text-sm font-medium text-slate-700">Vendor</label>
          <select
            data-testid="vendor-select"
            value={form.vendor_id || ''}
            onChange={(e) => handleChange('vendor_id', e.target.value || null)}
            className="mt-1 input-mobile w-full"
          >
            <option value="">— Select Vendor —</option>
            {vendors.map((v) => (
              <option key={v.id} value={v.value}>
                {v.label}
              </option>
            ))}
          </select>
          {vendors.length === 0 && (
            <p className="mt-2 text-sm text-amber-700 bg-amber-50 rounded px-2 py-1">
              No vendors found yet.{' '}
              <button
                type="button"
                onClick={() => navigate('/admin?section=vendors')}
                className="underline hover:text-amber-900"
                data-testid="admin-link-vendors"
              >
                Open Admin
              </button>
            </p>
          )}
        </div>

        <div>
          <label htmlFor="description-input" className="block text-sm font-medium text-slate-700">
            Customer Name
          </label>
          <textarea
            id="description-input"
            aria-label="Customer Name"
            data-testid="description-input"
            value={form.description}
            onChange={(e) => handleChange('description', e.target.value)}
            className="mt-1 input-mobile w-full"
            rows={3}
          />
        </div>
      </section>

      {/* Staff */}
      <section className="grid grid-cols-1 md:grid-cols-3 gap-4">
        <div>
          <label className="block text-sm font-medium text-slate-700">Sales Consultant</label>
          <select
            data-testid="sales-select"
            value={form.assigned_to || ''}
            onChange={(e) => handleChange('assigned_to', e.target.value || null)}
            className="mt-1 input-mobile w-full"
          >
            <option value="">— Select Sales —</option>
            {sales.map((u) => (
              <option key={u.id} value={u.value}>
                {u.label}
              </option>
            ))}
          </select>
          {sales.length === 0 && (
            <p className="mt-2 text-sm text-amber-700 bg-amber-50 rounded px-2 py-1">
              No sales staff found yet.{' '}
              <button
                type="button"
                onClick={() => navigate('/admin/staff')}
                className="underline hover:text-amber-900"
                data-testid="admin-link-sales-empty"
              >
                Open Admin
              </button>
            </p>
          )}
          <p className="mt-1 text-xs text-slate-500">
            Need to edit sales staff?{' '}
            <button
              type="button"
              onClick={() => navigate('/admin/staff')}
              className="text-blue-600 hover:underline"
              data-testid="admin-link-sales"
            >
              Open Admin
            </button>
          </p>
        </div>

        <div>
          <label className="block text-sm font-medium text-slate-700">Finance Manager</label>
          <select
            data-testid="finance-select"
            value={form.finance_manager_id || ''}
            onChange={(e) => handleChange('finance_manager_id', e.target.value || null)}
            className="mt-1 input-mobile w-full"
          >
            <option value="">— Select Finance —</option>
            {finance.map((u) => (
              <option key={u.id} value={u.value}>
                {u.label}
              </option>
            ))}
          </select>
          {finance.length === 0 && (
            <p className="mt-2 text-sm text-amber-700 bg-amber-50 rounded px-2 py-1">
              No finance managers found yet.{' '}
              <button
                type="button"
                onClick={() => navigate('/admin/staff')}
                className="underline hover:text-amber-900"
                data-testid="admin-link-finance-empty"
              >
                Open Admin
              </button>
            </p>
          )}
          <p className="mt-1 text-xs text-slate-500">
            Need to edit finance managers?{' '}
            <button
              type="button"
              onClick={() => navigate('/admin/staff')}
              className="text-blue-600 hover:underline"
              data-testid="admin-link-finance"
            >
              Open Admin
            </button>
          </p>
        </div>

        <div>
          <label className="block text-sm font-medium text-slate-700">Delivery Coordinator</label>
          <select
            data-testid="delivery-select"
            value={form.delivery_coordinator_id || ''}
            onChange={(e) => handleChange('delivery_coordinator_id', e.target.value || null)}
            className="mt-1 input-mobile w-full"
          >
            <option value="">— Select Delivery —</option>
            {delivery.map((u) => (
              <option key={u.id} value={u.value}>
                {u.label}
              </option>
            ))}
          </select>
          {delivery.length === 0 && (
            <p className="mt-2 text-sm text-amber-700 bg-amber-50 rounded px-2 py-1">
              No delivery coordinators found yet.{' '}
              <button
                type="button"
                onClick={() => navigate('/admin/staff')}
                className="underline hover:text-amber-900"
                data-testid="admin-link-delivery-empty"
              >
                Open Admin
              </button>
            </p>
          )}
          <p className="mt-1 text-xs text-slate-500">
            Need to edit coordinators?{' '}
            <button
              type="button"
              onClick={() => navigate('/admin/staff')}
              className="text-blue-600 hover:underline"
              data-testid="admin-link-delivery"
            >
              Open Admin
            </button>
          </p>
        </div>
      </section>

      {/* Loaner section - wrapper always rendered for test stability */}
      <div data-testid="loaner-section">
        <section className="flex items-center gap-3">
          <input
            data-testid="loaner-checkbox"
            id="needsLoaner"
            type="checkbox"
            checked={!!form.customer_needs_loaner}
            onChange={(e) => handleChange('customer_needs_loaner', e.target.checked)}
            className="h-5 w-5 accent-blue-600 appearance-auto"
          />
          <label htmlFor="needsLoaner" className="text-sm text-slate-800">
            Customer needs loaner
          </label>
        </section>

<<<<<<< HEAD
        <section className="grid grid-cols-1 md:grid-cols-3 gap-4 mt-4">
          <div>
            <label className="block text-sm font-medium text-slate-700">Loaner Number</label>
            <div className="flex gap-2">
              <div className="flex-1 relative">
                <input
                  data-testid="loaner-number-input"
                  type="text"
                  value={form?.loanerForm?.loaner_number || ''}
                  onChange={(e) => handleLoanerChange('loaner_number', e.target.value)}
                  disabled={!form.customer_needs_loaner}
                  className={`mt-1 input-mobile w-full ${
                    loanerStatus === 'in-use'
                      ? 'border-red-300'
                      : loanerStatus === 'available'
                        ? 'border-green-300'
                        : ''
                  } ${!form.customer_needs_loaner ? 'bg-gray-100 cursor-not-allowed' : ''}`}
                  placeholder="e.g. L-1024"
                />
                {/* Loaner status indicator */}
                {form?.loanerForm?.loaner_number && form.customer_needs_loaner && (
                  <div className="absolute right-3 top-1/2 transform -translate-y-1/2 mt-0.5">
                    {loanerCheckLoading ? (
                      <div className="w-4 h-4 animate-spin rounded-full border-2 border-gray-300 border-t-blue-600" />
                    ) : loanerStatus === 'available' ? (
                      <div className="w-3 h-3 bg-green-500 rounded-full" title="Available" />
                    ) : loanerStatus === 'in-use' ? (
                      <div className="w-3 h-3 bg-red-500 rounded-full" title="Currently in use" />
                    ) : loanerStatus === 'invalid' ? (
                      <div className="w-3 h-3 bg-gray-400 rounded-full" title="Status unknown" />
                    ) : null}
                  </div>
                )}
              </div>
              <button
                type="button"
                onClick={() => {
                  const newTab = window.open('/loaner-management-drawer', '_blank')
                  if (!newTab) {
                    // Fallback if popup blocker
                    navigate('/loaner-management-drawer')
                  }
                }}
                disabled={!form.customer_needs_loaner}
                className={`mt-1 px-3 py-2 text-sm rounded-lg transition-colors ${
                  form.customer_needs_loaner
                    ? 'bg-purple-100 text-purple-700 hover:bg-purple-200'
                    : 'bg-gray-100 text-gray-400 cursor-not-allowed'
                }`}
                title="Manage Loaners"
                data-testid="manage-loaners-btn"
              >
                Manage
              </button>
            </div>
            {/* Status message */}
            {form?.loanerForm?.loaner_number && loanerStatus && form.customer_needs_loaner && (
              <div
                className={`mt-1 text-xs ${
                  loanerStatus === 'available'
                    ? 'text-green-700'
                    : loanerStatus === 'in-use'
                      ? 'text-red-700'
                      : 'text-gray-600'
                }`}
              >
                {loanerStatus === 'available' && '✓ Available'}
                {loanerStatus === 'in-use' && '⚠ Currently in use by another customer'}
                {loanerStatus === 'invalid' && 'ⓘ Unable to verify status'}
              </div>
            )}
          </div>
          <div>
            <label className="block text-sm font-medium text-slate-700">ETA Return Date</label>
            <input
              data-testid="loaner-eta-input"
              type="date"
              value={form?.loanerForm?.eta_return_date || ''}
              onChange={(e) => handleLoanerChange('eta_return_date', e.target.value || '')}
              disabled={!form.customer_needs_loaner}
              className={`mt-1 input-mobile w-full ${!form.customer_needs_loaner ? 'bg-gray-100 cursor-not-allowed' : ''}`}
            />
          </div>
          <div>
            <label className="block text-sm font-medium text-slate-700">Notes</label>
            <input
              data-testid="loaner-notes-input"
              type="text"
              value={form?.loanerForm?.notes || ''}
              onChange={(e) => handleLoanerChange('notes', e.target.value)}
              disabled={!form.customer_needs_loaner}
              className={`mt-1 input-mobile w-full ${!form.customer_needs_loaner ? 'bg-gray-100 cursor-not-allowed' : ''}`}
              placeholder="Optional"
            />
          </div>
        </section>
      </div>
=======
      <section
        className={`grid grid-cols-1 md:grid-cols-3 gap-4 ${!form.customer_needs_loaner ? 'opacity-60' : ''}`}
        data-testid="loaner-section"
        aria-disabled={!form.customer_needs_loaner}
      >
        <div>
          <label className="block text-sm font-medium text-slate-700">Loaner Number</label>
          <div className="flex gap-2">
            <div className="flex-1 relative">
              <input
                data-testid="loaner-number-input"
                type="text"
                value={form?.loanerForm?.loaner_number || ''}
                onChange={(e) => handleLoanerChange('loaner_number', e.target.value)}
                className={`mt-1 input-mobile w-full ${
                  loanerStatus === 'in-use'
                    ? 'border-red-300'
                    : loanerStatus === 'available'
                      ? 'border-green-300'
                      : ''
                }`}
                placeholder="e.g. L-1024"
                disabled={!form.customer_needs_loaner}
              />
              {/* Loaner status indicator */}
              {form?.loanerForm?.loaner_number && (
                <div className="absolute right-3 top-1/2 transform -translate-y-1/2 mt-0.5">
                  {loanerCheckLoading ? (
                    <div className="w-4 h-4 animate-spin rounded-full border-2 border-gray-300 border-t-blue-600" />
                  ) : loanerStatus === 'available' ? (
                    <div className="w-3 h-3 bg-green-500 rounded-full" title="Available" />
                  ) : loanerStatus === 'in-use' ? (
                    <div className="w-3 h-3 bg-red-500 rounded-full" title="Currently in use" />
                  ) : loanerStatus === 'invalid' ? (
                    <div className="w-3 h-3 bg-gray-400 rounded-full" title="Status unknown" />
                  ) : null}
                </div>
              )}
            </div>
            <button
              type="button"
              onClick={() => {
                if (!form.customer_needs_loaner) return
                const newTab = window.open('/loaner-management-drawer', '_blank')
                if (!newTab) {
                  // Fallback if popup blocker
                  navigate('/loaner-management-drawer')
                }
              }}
              className="mt-1 px-3 py-2 text-sm bg-purple-100 text-purple-700 rounded-lg hover:bg-purple-200 transition-colors"
              title="Manage Loaners"
              data-testid="manage-loaners-btn"
              disabled={!form.customer_needs_loaner}
            >
              Manage
            </button>
          </div>
          {/* Status message */}
          {form?.loanerForm?.loaner_number && loanerStatus && (
            <div
              className={`mt-1 text-xs ${
                loanerStatus === 'available'
                  ? 'text-green-700'
                  : loanerStatus === 'in-use'
                    ? 'text-red-700'
                    : 'text-gray-600'
              }`}
            >
              {loanerStatus === 'available' && '✓ Available'}
              {loanerStatus === 'in-use' && '⚠ Currently in use by another customer'}
              {loanerStatus === 'invalid' && 'ⓘ Unable to verify status'}
            </div>
          )}
        </div>
        <div>
          <label className="block text-sm font-medium text-slate-700">ETA Return Date</label>
          <input
            data-testid="loaner-eta-input"
            type="date"
            value={form?.loanerForm?.eta_return_date || ''}
            onChange={(e) => handleLoanerChange('eta_return_date', e.target.value || '')}
            className="mt-1 input-mobile w-full"
            disabled={!form.customer_needs_loaner}
          />
        </div>
        <div>
          <label className="block text-sm font-medium text-slate-700">Notes</label>
          <input
            data-testid="loaner-notes-input"
            type="text"
            value={form?.loanerForm?.notes || ''}
            onChange={(e) => handleLoanerChange('notes', e.target.value)}
            className="mt-1 input-mobile w-full"
            placeholder="Optional"
            disabled={!form.customer_needs_loaner}
          />
        </div>
      </section>
>>>>>>> aef7f91a

      {/* Line Items */}
      <section className="space-y-4" data-testid="line-items-section">
        <div className="flex items-center justify-between">
          <h3 className="text-lg font-semibold">Line Items</h3>
          <button
            type="button"
            onClick={addLineItem}
            className="btn-mobile btn-mobile-sm"
            data-testid="add-line-item-btn"
          >
            + Add Item
          </button>
        </div>
        {products.length === 0 && (
          <div className="p-3 rounded bg-amber-50 text-amber-800 text-sm">
            No products found yet. Add aftermarket products in{' '}
            <button
              type="button"
              onClick={() => navigate('/admin?section=products')}
              className="underline hover:text-amber-900"
              data-testid="admin-link-products"
            >
              Admin
            </button>
            .
          </div>
        )}

        {form.lineItems.map((item, idx) => {
          const itemKey = `li-${idx}`
          const onSiteSelected = !item.is_off_site
          return (
            <div key={itemKey} className="card-mobile space-y-3" data-testid={`line-${idx}`}>
              {/* Product + price */}
              <div className="grid grid-cols-1 md:grid-cols-5 gap-3">
                <div className="md:col-span-3">
                  <label className="block text-sm font-medium text-slate-700">Product</label>
                  <select
                    data-testid={`product-select-${idx}`}
                    value={item.product_id || ''}
                    onChange={(e) => handleLineChange(idx, 'product_id', e.target.value || '')}
                    className="mt-1 input-mobile w-full"
                  >
                    <option value="">— Select Product —</option>
                    {products.map((p) => (
                      <option key={p.id} value={p.value}>
                        {p.label}
                      </option>
                    ))}
                  </select>
                </div>

                <div>
                  <label className="block text-sm font-medium text-slate-700">Unit Price</label>
                  <input
                    data-testid={`unit-price-input-${idx}`}
                    type="number"
                    inputMode="decimal"
                    step="0.01"
                    value={item.unit_price}
                    onChange={(e) =>
                      handleLineChange(idx, 'unit_price', Number(e.target.value || 0))
                    }
                    className="mt-1 input-mobile w-full input-currency"
                  />
                </div>

                <div className="flex items-end">
                  <button
                    type="button"
                    onClick={() => removeLineItem(idx)}
                    className="btn-mobile btn-mobile-sm w-full"
                    data-testid={`remove-line-item-btn-${idx}`}
                  >
                    Remove
                  </button>
                </div>
              </div>

              {/* Service location tiles (On-Site vs Off-Site) */}
              <div className="flex gap-3">
                {/* On-Site */}
                <label
                  className={`inline-flex items-center gap-2 cursor-pointer border rounded px-3 py-2
                    ${!item.is_off_site ? 'ring-2 ring-blue-400 bg-blue-50 border-blue-300' : 'border-gray-300'}`}
                >
                  <input
                    type="radio"
                    name={`serviceLocation_${itemKey}`}
                    checked={!item.is_off_site}
                    onChange={() => handleLineChange(idx, 'is_off_site', false)}
                    className="h-4 w-4 accent-blue-600 appearance-auto"
                    data-testid={`onsite-radio-${idx}`}
                  />
                  <span className="text-sm">On-Site</span>
                </label>

                {/* Off-Site */}
                <label
                  className={`inline-flex items-center gap-2 cursor-pointer border rounded px-3 py-2
                    ${item.is_off_site ? 'ring-2 ring-blue-400 bg-blue-50 border-blue-300' : 'border-gray-300'}`}
                >
                  <input
                    type="radio"
                    name={`serviceLocation_${itemKey}`}
                    checked={!!item.is_off_site}
                    onChange={() => handleLineChange(idx, 'is_off_site', true)}
                    className="h-4 w-4 accent-blue-600 appearance-auto"
                    data-testid={`offsite-radio-${idx}`}
                  />
                  <span className="text-sm">Off-Site</span>
                </label>
              </div>

              {/* Scheduling controls */}
              <div className="grid grid-cols-1 md:grid-cols-3 gap-3">
                <div>
                  <label className="block text-sm font-medium text-slate-700">Date Scheduled</label>
                  <input
                    data-testid={`promised-date-${idx}`}
                    type="date"
                    value={item.promised_date || ''}
                    onChange={(e) => handleLineChange(idx, 'promised_date', e.target.value || '')}
                    className="mt-1 input-mobile w-full"
                  />
                </div>

                <div className="flex items-center gap-2 mt-6">
                  <input
                    id={`requiresScheduling-${idx}`}
                    data-testid={`requires-scheduling-${idx}`}
                    type="checkbox"
                    checked={!!item.requires_scheduling}
                    onChange={(e) => handleLineChange(idx, 'requires_scheduling', e.target.checked)}
                    className="h-5 w-5 accent-blue-600 appearance-auto"
                  />
                  <label htmlFor={`requiresScheduling-${idx}`} className="text-sm">
                    Requires Scheduling
                  </label>
                </div>

                {!item.requires_scheduling && (
                  <div>
                    <label className="block text-sm font-medium text-slate-700">
                      No Schedule Reason
                    </label>
                    <input
                      data-testid={`no-schedule-reason-${idx}`}
                      type="text"
                      value={item.no_schedule_reason || ''}
                      onChange={(e) =>
                        handleLineChange(idx, 'no_schedule_reason', e.target.value || '')
                      }
                      className="mt-1 input-mobile w-full"
                    />
                    {lineErrors?.[idx]?.noScheduleReason && (
                      <p className="mt-1 text-sm text-red-600">
                        Reason is required when not scheduling.
                      </p>
                    )}
                  </div>
                )}
              </div>
            </div>
          )
        })}
      </section>

      {/* Calendar notes (optional) */}
      <section>
        <label className="block text-sm font-medium text-slate-700">Calendar Notes</label>
        <textarea
          data-testid="calendar-notes-input"
          value={form.calendar_notes || ''}
          onChange={(e) => handleChange('calendar_notes', e.target.value)}
          className="mt-1 input-mobile w-full"
          rows={3}
        />
      </section>

      {/* Sticky actions + total (mobile-safe) */}
      <section
        className="sticky bottom-20 md:bottom-0 z-40 -mx-4 px-4 py-3 bg-white/90 backdrop-blur border-t shadow-sm"
        style={{ paddingBottom: 'max(env(safe-area-inset-bottom), 0px)' }}
      >
        <div className="flex items-center justify-between gap-3">
          <div className="flex items-baseline gap-2" data-testid="deal-total">
            <span className="text-sm text-slate-600">Total</span>
            <span className="text-lg font-semibold" data-testid="deal-total-amount">
              {currencyFmt.format(dealSubtotal || 0)}
            </span>
          </div>
          <div className="flex gap-2">
            <button
              type="button"
              onClick={handleCancel}
              className="btn-mobile button-outline-enhanced"
            >
              Cancel
            </button>
            <button
              type="submit"
              disabled={saving}
              className="btn-mobile button-enhanced"
              data-testid="save-deal-btn"
            >
              {saving ? 'Saving…' : mode === 'edit' ? 'Save Changes' : 'Create Deal'}
            </button>
          </div>
        </div>
      </section>

      {errorMsg ? (
        <div className="mt-3 p-3 rounded bg-red-50 text-red-700" data-testid="save-error">
          {errorMsg}
        </div>
      ) : null}
      {savedAt && !errorMsg ? (
        <div className="mt-3 p-3 rounded bg-emerald-50 text-emerald-700" data-testid="save-success">
          Saved successfully.
        </div>
      ) : null}
      <UnsavedChangesGuard isDirty={isDirty} isSubmitting={saving} />
    </form>
  )
}<|MERGE_RESOLUTION|>--- conflicted
+++ resolved
@@ -909,9 +909,13 @@
         </div>
       </section>
 
-      {/* Loaner section - wrapper always rendered for test stability */}
-      <div data-testid="loaner-section">
-        <section className="flex items-center gap-3">
+      {/* Loaner section */}
+      <section
+        data-testid="loaner-section"
+        aria-disabled={!form.customer_needs_loaner}
+        className={!form.customer_needs_loaner ? 'opacity-60 space-y-4' : 'space-y-4'}
+      >
+        <div className="flex items-center gap-3">
           <input
             data-testid="loaner-checkbox"
             id="needsLoaner"
@@ -923,10 +927,9 @@
           <label htmlFor="needsLoaner" className="text-sm text-slate-800">
             Customer needs loaner
           </label>
-        </section>
-
-<<<<<<< HEAD
-        <section className="grid grid-cols-1 md:grid-cols-3 gap-4 mt-4">
+        </div>
+
+        <div className="grid grid-cols-1 md:grid-cols-3 gap-4">
           <div>
             <label className="block text-sm font-medium text-slate-700">Loaner Number</label>
             <div className="flex gap-2">
@@ -947,7 +950,7 @@
                   placeholder="e.g. L-1024"
                 />
                 {/* Loaner status indicator */}
-                {form?.loanerForm?.loaner_number && form.customer_needs_loaner && (
+                {form?.loanerForm?.loaner_number && (
                   <div className="absolute right-3 top-1/2 transform -translate-y-1/2 mt-0.5">
                     {loanerCheckLoading ? (
                       <div className="w-4 h-4 animate-spin rounded-full border-2 border-gray-300 border-t-blue-600" />
@@ -964,6 +967,7 @@
               <button
                 type="button"
                 onClick={() => {
+                  if (!form.customer_needs_loaner) return
                   const newTab = window.open('/loaner-management-drawer', '_blank')
                   if (!newTab) {
                     // Fallback if popup blocker
@@ -971,11 +975,7 @@
                   }
                 }}
                 disabled={!form.customer_needs_loaner}
-                className={`mt-1 px-3 py-2 text-sm rounded-lg transition-colors ${
-                  form.customer_needs_loaner
-                    ? 'bg-purple-100 text-purple-700 hover:bg-purple-200'
-                    : 'bg-gray-100 text-gray-400 cursor-not-allowed'
-                }`}
+                className="mt-1 px-3 py-2 text-sm bg-purple-100 text-purple-700 rounded-lg hover:bg-purple-200 transition-colors disabled:bg-gray-100 disabled:text-gray-400 disabled:cursor-not-allowed"
                 title="Manage Loaners"
                 data-testid="manage-loaners-btn"
               >
@@ -983,7 +983,7 @@
               </button>
             </div>
             {/* Status message */}
-            {form?.loanerForm?.loaner_number && loanerStatus && form.customer_needs_loaner && (
+            {form?.loanerForm?.loaner_number && loanerStatus && (
               <div
                 className={`mt-1 text-xs ${
                   loanerStatus === 'available'
@@ -1022,108 +1022,8 @@
               placeholder="Optional"
             />
           </div>
-        </section>
-      </div>
-=======
-      <section
-        className={`grid grid-cols-1 md:grid-cols-3 gap-4 ${!form.customer_needs_loaner ? 'opacity-60' : ''}`}
-        data-testid="loaner-section"
-        aria-disabled={!form.customer_needs_loaner}
-      >
-        <div>
-          <label className="block text-sm font-medium text-slate-700">Loaner Number</label>
-          <div className="flex gap-2">
-            <div className="flex-1 relative">
-              <input
-                data-testid="loaner-number-input"
-                type="text"
-                value={form?.loanerForm?.loaner_number || ''}
-                onChange={(e) => handleLoanerChange('loaner_number', e.target.value)}
-                className={`mt-1 input-mobile w-full ${
-                  loanerStatus === 'in-use'
-                    ? 'border-red-300'
-                    : loanerStatus === 'available'
-                      ? 'border-green-300'
-                      : ''
-                }`}
-                placeholder="e.g. L-1024"
-                disabled={!form.customer_needs_loaner}
-              />
-              {/* Loaner status indicator */}
-              {form?.loanerForm?.loaner_number && (
-                <div className="absolute right-3 top-1/2 transform -translate-y-1/2 mt-0.5">
-                  {loanerCheckLoading ? (
-                    <div className="w-4 h-4 animate-spin rounded-full border-2 border-gray-300 border-t-blue-600" />
-                  ) : loanerStatus === 'available' ? (
-                    <div className="w-3 h-3 bg-green-500 rounded-full" title="Available" />
-                  ) : loanerStatus === 'in-use' ? (
-                    <div className="w-3 h-3 bg-red-500 rounded-full" title="Currently in use" />
-                  ) : loanerStatus === 'invalid' ? (
-                    <div className="w-3 h-3 bg-gray-400 rounded-full" title="Status unknown" />
-                  ) : null}
-                </div>
-              )}
-            </div>
-            <button
-              type="button"
-              onClick={() => {
-                if (!form.customer_needs_loaner) return
-                const newTab = window.open('/loaner-management-drawer', '_blank')
-                if (!newTab) {
-                  // Fallback if popup blocker
-                  navigate('/loaner-management-drawer')
-                }
-              }}
-              className="mt-1 px-3 py-2 text-sm bg-purple-100 text-purple-700 rounded-lg hover:bg-purple-200 transition-colors"
-              title="Manage Loaners"
-              data-testid="manage-loaners-btn"
-              disabled={!form.customer_needs_loaner}
-            >
-              Manage
-            </button>
-          </div>
-          {/* Status message */}
-          {form?.loanerForm?.loaner_number && loanerStatus && (
-            <div
-              className={`mt-1 text-xs ${
-                loanerStatus === 'available'
-                  ? 'text-green-700'
-                  : loanerStatus === 'in-use'
-                    ? 'text-red-700'
-                    : 'text-gray-600'
-              }`}
-            >
-              {loanerStatus === 'available' && '✓ Available'}
-              {loanerStatus === 'in-use' && '⚠ Currently in use by another customer'}
-              {loanerStatus === 'invalid' && 'ⓘ Unable to verify status'}
-            </div>
-          )}
-        </div>
-        <div>
-          <label className="block text-sm font-medium text-slate-700">ETA Return Date</label>
-          <input
-            data-testid="loaner-eta-input"
-            type="date"
-            value={form?.loanerForm?.eta_return_date || ''}
-            onChange={(e) => handleLoanerChange('eta_return_date', e.target.value || '')}
-            className="mt-1 input-mobile w-full"
-            disabled={!form.customer_needs_loaner}
-          />
-        </div>
-        <div>
-          <label className="block text-sm font-medium text-slate-700">Notes</label>
-          <input
-            data-testid="loaner-notes-input"
-            type="text"
-            value={form?.loanerForm?.notes || ''}
-            onChange={(e) => handleLoanerChange('notes', e.target.value)}
-            className="mt-1 input-mobile w-full"
-            placeholder="Optional"
-            disabled={!form.customer_needs_loaner}
-          />
         </div>
       </section>
->>>>>>> aef7f91a
 
       {/* Line Items */}
       <section className="space-y-4" data-testid="line-items-section">
