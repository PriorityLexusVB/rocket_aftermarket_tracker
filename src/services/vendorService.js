--- conflicted
+++ resolved
@@ -1,15 +1,90 @@
-import { supabase } from '@/lib/supabase'
-import { safeSelect } from '@/lib/supabase/safeSelect'
-import { toOptions } from '@/lib/options'
-import { z } from 'zod'
+import { supabase } from '@/lib/supabase';
+import { safeSelect } from '@/lib/supabase/safeSelect';
+import { toOptions } from '@/lib/options';
+import { z } from 'zod';
 // Typed schemas from Drizzle + Zod (Section 20)
-import { vendorInsertSchema } from '@/db/schemas'
-
+import { vendorInsertSchema } from '@/db/schemas';
+
+/**
+ * Simple helper used by dropdowns to get vendor options
+ */
 export async function listVendorsByOrg(orgId) {
-  let q = supabase.from('vendors').select('*').order('name', { ascending: true })
-  if (orgId) q = q.or(`org_id.eq.${orgId},org_id.is.null`)
-  const rows = await safeSelect(q, 'vendors:listByOrg')
-  return toOptions(rows, { labelKey: 'name', valueKey: 'id' })
+  let q = supabase
+    .from('vendors')
+    .select('*')
+    .order('name', { ascending: true });
+
+  if (orgId) {
+    q = q.or(`org_id.eq.${orgId},org_id.is.null`);
+  }
+
+  const rows = await safeSelect(q, 'vendors:listByOrg');
+  return toOptions(rows, { labelKey: 'name', valueKey: 'id' });
+}
+
+/**
+ * Internal helpers to centralize Supabase writes
+ * These throw on error and return the row data.
+ */
+
+async function doCreateVendor(parsedInput) {
+  const dbInput = {
+    name: parsedInput.name,
+    contact_person: parsedInput.contactPerson || null,
+    email: parsedInput.email || null,
+    phone: parsedInput.phone || null,
+    address: parsedInput.address || null,
+    specialty: parsedInput.specialty || null,
+    rating: parsedInput.rating ?? null,
+    is_active:
+      parsedInput.isActive !== undefined ? parsedInput.isActive : true,
+    notes: parsedInput.notes || null,
+    org_id: parsedInput.orgId || null,
+  };
+
+  const { data, error } = await supabase
+    .from('vendors')
+    .insert(dbInput)
+    .select()
+    .single();
+
+  if (error) throw error;
+  return data;
+}
+
+async function doUpdateVendor(id, parsedInput) {
+  const dbInput = {
+    name: parsedInput.name,
+    contact_person: parsedInput.contactPerson || null,
+    email: parsedInput.email || null,
+    phone: parsedInput.phone || null,
+    address: parsedInput.address || null,
+    specialty: parsedInput.specialty || null,
+    rating: parsedInput.rating ?? null,
+    is_active:
+      parsedInput.isActive !== undefined ? parsedInput.isActive : true,
+    notes: parsedInput.notes || null,
+    org_id: parsedInput.orgId || null,
+  };
+
+  const { data, error } = await supabase
+    .from('vendors')
+    .update(dbInput)
+    .eq('id', id)
+    .select()
+    .single();
+
+  if (error) throw error;
+  return data;
+}
+
+async function doDeleteVendor(id) {
+  const { error } = await supabase
+    .from('vendors')
+    .delete()
+    .eq('id', id);
+
+  if (error) throw error;
 }
 
 export const vendorService = {
@@ -22,56 +97,71 @@
         .from('vendors')
         .select('*')
         .eq('is_active', true)
-        .order('name', { ascending: true })
-      if (orgId) q = q.or(`org_id.eq.${orgId},org_id.is.null`)
-      const rows = await safeSelect(q, 'vendors:getAll')
-      return toOptions(rows, { labelKey: 'name', valueKey: 'id' })
-    } catch (e) {
-      console.error('vendorService.getAll failed', e)
-      return []
+        .order('name', { ascending: true });
+
+      if (orgId) {
+        q = q.or(`org_id.eq.${orgId},org_id.is.null`);
+      }
+
+      const rows = await safeSelect(q, 'vendors:getAll');
+      return toOptions(rows, { labelKey: 'name', valueKey: 'id' });
+    } catch (e) {
+      console.error('vendorService.getAll failed', e);
+      return [];
     }
   },
 
   /** Search vendors; optional org scoping */
   async search(term, orgId = null) {
     try {
-      if (!term?.trim()) return this.getAll(orgId)
+      if (!term?.trim()) return this.getAll(orgId);
+
       let q = supabase
         .from('vendors')
         .select('*')
-        .or(`name.ilike.%${term}%,specialty.ilike.%${term}%,contact_person.ilike.%${term}%`)
+        .or(
+          `name.ilike.%${term}%,specialty.ilike.%${term}%,contact_person.ilike.%${term}%`
+        )
         .eq('is_active', true)
         .order('name', { ascending: true })
-        .limit(50)
-      if (orgId) q = q.or(`org_id.eq.${orgId},org_id.is.null`)
-      const rows = await safeSelect(q, 'vendors:search')
-      return toOptions(rows, { labelKey: 'name', valueKey: 'id' })
-    } catch (e) {
-      console.error('vendorService.search failed', e)
-      return []
+        .limit(50);
+
+      if (orgId) {
+        q = q.or(`org_id.eq.${orgId},org_id.is.null`);
+      }
+
+      const rows = await safeSelect(q, 'vendors:search');
+      return toOptions(rows, { labelKey: 'name', valueKey: 'id' });
+    } catch (e) {
+      console.error('vendorService.search failed', e);
+      return [];
     }
   },
 
   /** Get a vendor by id (optionally scoped to org) */
   async getById(id, orgId = null) {
-    if (!id) return null
+    if (!id) return null;
+
     try {
       let q = supabase
         .from('vendors')
         .select(`*, vendor_hours:vendor_hours(*), products:products(count)`)
         .eq('id', id)
-        .single()
-      if (orgId) q = q.eq('org_id', orgId)
-      const res = await q.throwOnError()
-      return res.data
-    } catch (e) {
-      console.error('vendorService.getById failed', e)
-      return null
-    }
-  },
-
-  /**
-<<<<<<< HEAD
+        .single();
+
+      if (orgId) {
+        q = q.eq('org_id', orgId);
+      }
+
+      const res = await q.throwOnError();
+      return res.data;
+    } catch (e) {
+      console.error('vendorService.getById failed', e);
+      return null;
+    }
+  },
+
+  /**
    * Get all vendors (active and inactive) for management UI
    * Section 20: Typed service layer
    * @param {string|null} orgId - Optional org filter
@@ -79,162 +169,70 @@
    */
   async getAllVendors(orgId = null) {
     try {
-      let q = supabase.from('vendors').select('*').order('name', { ascending: true })
-      if (orgId) q = q.or(`org_id.eq.${orgId},org_id.is.null`)
-      const { data, error } = await q
-      if (error) throw error
-      return data || []
-    } catch (e) {
-      console.error('vendorService.getAllVendors failed', e)
-      throw e
+      let q = supabase
+        .from('vendors')
+        .select('*')
+        .order('name', { ascending: true });
+
+      if (orgId) {
+        q = q.or(`org_id.eq.${orgId},org_id.is.null`);
+      }
+
+      const { data, error } = await q;
+      if (error) throw error;
+      return data || [];
+    } catch (e) {
+      console.error('vendorService.getAllVendors failed', e);
+      throw e;
     }
   },
 
   /**
    * Create a new vendor (Section 20: Typed with VendorInsert)
+   * Used by admin UI. Throws on validation or DB errors.
    * @param {import('@/db/schemas').VendorInsert} input - Vendor data
    * @returns {Promise<Object>} Created vendor record
    */
   async createVendor(input) {
     try {
-      // Convert camelCase to snake_case for database
-      const dbInput = {
-        name: input.name,
-        contact_person: input.contactPerson || null,
-        email: input.email || null,
-        phone: input.phone || null,
-        address: input.address || null,
-        specialty: input.specialty || null,
-        rating: input.rating || null,
-        is_active: input.isActive !== undefined ? input.isActive : true,
-        notes: input.notes || null,
-        org_id: input.orgId || null,
-      }
-
-      const { data, error } = await supabase
-        .from('vendors')
-        .insert(dbInput)
-        .select()
-        .single()
-
-      if (error) throw error
-      return data
-    } catch (e) {
-      console.error('vendorService.createVendor failed', e)
-      throw e
+      // Validate + normalize via Zod
+      const parsed = vendorInsertSchema.parse(input);
+      return await doCreateVendor(parsed);
+    } catch (e) {
+      console.error('vendorService.createVendor failed', e);
+      throw e;
     }
   },
 
   /**
    * Update an existing vendor (Section 20: Typed with VendorInsert)
+   * Used by admin UI. Throws on validation or DB errors.
    * @param {string} id - Vendor ID
    * @param {import('@/db/schemas').VendorInsert} input - Updated vendor data
    * @returns {Promise<Object>} Updated vendor record
    */
   async updateVendor(id, input) {
     try {
-      // Convert camelCase to snake_case for database
-      const dbInput = {
-        name: input.name,
-        contact_person: input.contactPerson || null,
-        email: input.email || null,
-        phone: input.phone || null,
-        address: input.address || null,
-        specialty: input.specialty || null,
-        rating: input.rating || null,
-        is_active: input.isActive !== undefined ? input.isActive : true,
-        notes: input.notes || null,
-        org_id: input.orgId || null,
-      }
-
-      const { data, error } = await supabase
-        .from('vendors')
-        .update(dbInput)
-        .eq('id', id)
-        .select()
-        .single()
-
-      if (error) throw error
-      return data
-    } catch (e) {
-      console.error('vendorService.updateVendor failed', e)
-      throw e
-=======
-   * Create a new vendor (typed via VendorInsert from drizzle-zod)
-   * @param {import('@/db/schemas').VendorInsert} vendorData - Typed vendor data
-   * @returns {Promise<{data: any, error: any}>}
-   */
-  async create(vendorData) {
-    try {
-      // Validate with Zod schema
-      const validated = vendorInsertSchema.parse(vendorData)
-      const { data, error } = await supabase
-        .from('vendors')
-        .insert([validated])
-        .select()
-        .single()
-      return { data, error }
-    } catch (e) {
-      if (e instanceof z.ZodError) {
-        return { 
-          data: null, 
-          error: { 
-            message: 'Validation failed: ' + e.errors.map(err => err.message).join(', '),
-            details: e.errors 
-          }
-        }
-      }
-      console.error('vendorService.create failed', e)
-      return { data: null, error: e }
-    }
-  },
-
-  /**
-   * Update an existing vendor (typed via VendorInsert from drizzle-zod)
-   * @param {string} id - Vendor ID
-   * @param {Partial<import('@/db/schemas').VendorInsert>} vendorData - Partial vendor data
-   * @returns {Promise<{data: any, error: any}>}
-   */
-  async update(id, vendorData) {
-    try {
-      // Validate with Zod schema (partial mode)
-      const validated = vendorInsertSchema.partial().parse(vendorData)
-      const { data, error } = await supabase
-        .from('vendors')
-        .update(validated)
-        .eq('id', id)
-        .select()
-        .single()
-      return { data, error }
-    } catch (e) {
-      if (e instanceof z.ZodError) {
-        return { 
-          data: null, 
-          error: { 
-            message: 'Validation failed: ' + e.errors.map(err => err.message).join(', '),
-            details: e.errors 
-          }
-        }
-      }
-      console.error('vendorService.update failed', e)
-      return { data: null, error: e }
->>>>>>> 2d0cbef1
+      // Validate + normalize via Zod (partial is not needed here; full payload)
+      const parsed = vendorInsertSchema.parse(input);
+      return await doUpdateVendor(id, parsed);
+    } catch (e) {
+      console.error('vendorService.updateVendor failed', e);
+      throw e;
     }
   },
 
   /**
    * Delete a vendor
    * @param {string} id - Vendor ID
-<<<<<<< HEAD
    * @returns {Promise<void>}
    */
   async deleteVendor(id) {
     try {
-      const { error } = await supabase.from('vendors').delete().eq('id', id)
-      if (error) throw error
-    } catch (e) {
-      console.error('vendorService.deleteVendor failed', e)
-      throw e
+      await doDeleteVendor(id);
+    } catch (e) {
+      console.error('vendorService.deleteVendor failed', e);
+      throw e;
     }
   },
 
@@ -249,28 +247,88 @@
       const { error } = await supabase
         .from('vendors')
         .update(updates)
-        .in('id', vendorIds)
-
-      if (error) throw error
-    } catch (e) {
-      console.error('vendorService.bulkUpdateVendors failed', e)
-      throw e
-=======
+        .in('id', vendorIds);
+
+      if (error) throw error;
+    } catch (e) {
+      console.error('vendorService.bulkUpdateVendors failed', e);
+      throw e;
+    }
+  },
+
+  /**
+   * Typed create() wrapper returning { data, error }
+   * (maintains compatibility with the Drizzle/Zod service pattern)
+   * @param {import('@/db/schemas').VendorInsert} vendorData
+   * @returns {Promise<{data: any, error: any}>}
+   */
+  async create(vendorData) {
+    try {
+      const data = await this.createVendor(vendorData);
+      return { data, error: null };
+    } catch (e) {
+      if (e instanceof z.ZodError) {
+        return {
+          data: null,
+          error: {
+            message:
+              'Validation failed: ' +
+              e.errors.map((err) => err.message).join(', '),
+            details: e.errors,
+          },
+        };
+      }
+      console.error('vendorService.create failed', e);
+      return { data: null, error: e };
+    }
+  },
+
+  /**
+   * Typed update() wrapper returning { data, error }
+   * @param {string} id
+   * @param {Partial<import('@/db/schemas').VendorInsert>} vendorData
+   * @returns {Promise<{data: any, error: any}>}
+   */
+  async update(id, vendorData) {
+    try {
+      // Allow partial payloads in this wrapper
+      const partialSchema = vendorInsertSchema.partial();
+      const parsed = partialSchema.parse(vendorData);
+      const merged = { id, ...parsed };
+      // Reuse core update; we assume the caller only sends fields they intend to change
+      const data = await doUpdateVendor(id, parsed);
+      return { data, error: null };
+    } catch (e) {
+      if (e instanceof z.ZodError) {
+        return {
+          data: null,
+          error: {
+            message:
+              'Validation failed: ' +
+              e.errors.map((err) => err.message).join(', '),
+            details: e.errors,
+          },
+        };
+      }
+      console.error('vendorService.update failed', e);
+      return { data: null, error: e };
+    }
+  },
+
+  /**
+   * delete() wrapper returning { error }
+   * @param {string} id
    * @returns {Promise<{error: any}>}
    */
   async delete(id) {
     try {
-      const { error } = await supabase
-        .from('vendors')
-        .delete()
-        .eq('id', id)
-      return { error }
-    } catch (e) {
-      console.error('vendorService.delete failed', e)
-      return { error: e }
->>>>>>> 2d0cbef1
-    }
-  },
-}
-
-export default vendorService+      await this.deleteVendor(id);
+      return { error: null };
+    } catch (e) {
+      console.error('vendorService.delete failed', e);
+      return { error: e };
+    }
+  },
+};
+
+export default vendorService;