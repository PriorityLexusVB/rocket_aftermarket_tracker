--- conflicted
+++ resolved
@@ -33,10 +33,7 @@
 
   supabaseClient = {
     from: () => chain([]),
-<<<<<<< HEAD
-=======
     channel: () => noopChannel(),
->>>>>>> 32311769
     removeChannel: async () => ({ data: null, error: null }),
     auth: {
       getUser: async () => ({ data: { user: { id: 'test-user' } }, error: null }),
@@ -112,7 +109,6 @@
           subscribe: async () => ({ data: { subscription: { state: 'SUBSCRIBED' } }, error: null }),
           unsubscribe() {},
         }),
-        removeChannel: async () => ({ data: null, error: null }),
         auth: {
           getUser: async () => ({
             data: { user: null },
