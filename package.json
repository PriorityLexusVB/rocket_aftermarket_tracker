--- conflicted
+++ resolved
@@ -120,11 +120,7 @@
     "eslint": "^9.13.0",
     "eslint-plugin-react": "^7.37.2",
     "eslint-plugin-react-hooks": "^7.0.1",
-<<<<<<< HEAD
-    "happy-dom": "^14.12.3",
-=======
     "happy-dom": "^20.0.2",
->>>>>>> 00ff7b3d
     "jsdom": "^27.0.1",
     "pg": "^8.13.1",
     "playwright": "^1.56.1",
